.venv/
__pycache__/
*.pyc
.env
<<<<<<< HEAD
*.db
/data/
.DS_Store
test_enhancements.py
demo_enhancements.py
=======
config.yml
logs/
>>>>>>> 5258dda0
<|MERGE_RESOLUTION|>--- conflicted
+++ resolved
@@ -2,13 +2,5 @@
 __pycache__/
 *.pyc
 .env
-<<<<<<< HEAD
-*.db
-/data/
-.DS_Store
-test_enhancements.py
-demo_enhancements.py
-=======
 config.yml
-logs/
->>>>>>> 5258dda0
+logs/