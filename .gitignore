<<<<<<< HEAD
# Python
__pycache__/
*.py[cod]
*$py.class
*.so
.Python
build/
develop-eggs/
dist/
downloads/
eggs/
.eggs/
lib/
lib64/
parts/
sdist/
var/
wheels/
*.egg-info/
.installed.cfg
*.egg
MANIFEST

# Virtual environments
.env
.venv/
venv/
env/
ENV/
env.bak/
venv.bak/

# IDE
.vscode/
.idea/
*.swp
*.swo
*~

# Logs
logs/
*.log

# Data and temp files
data/*.db
data/*.sqlite
data/*.csv
temp/
tmp/

# OS
.DS_Store
.DS_Store?
._*
.Spotlight-V100
.Trashes
ehthumbs.db
Thumbs.db

# Testing
.coverage
.pytest_cache/
htmlcov/

# Jupyter
.ipynb_checkpoints/

# mypy
.mypy_cache/
.dmypy.json
dmypy.json

# Config
config.yml
logs/
=======
__pycache__/
*.pyc
data/
.env
>>>>>>> 4912a2a1
<|MERGE_RESOLUTION|>--- conflicted
+++ resolved
@@ -1,82 +1,4 @@
-<<<<<<< HEAD
-# Python
-__pycache__/
-*.py[cod]
-*$py.class
-*.so
-.Python
-build/
-develop-eggs/
-dist/
-downloads/
-eggs/
-.eggs/
-lib/
-lib64/
-parts/
-sdist/
-var/
-wheels/
-*.egg-info/
-.installed.cfg
-*.egg
-MANIFEST
-
-# Virtual environments
-.env
-.venv/
-venv/
-env/
-ENV/
-env.bak/
-venv.bak/
-
-# IDE
-.vscode/
-.idea/
-*.swp
-*.swo
-*~
-
-# Logs
-logs/
-*.log
-
-# Data and temp files
-data/*.db
-data/*.sqlite
-data/*.csv
-temp/
-tmp/
-
-# OS
-.DS_Store
-.DS_Store?
-._*
-.Spotlight-V100
-.Trashes
-ehthumbs.db
-Thumbs.db
-
-# Testing
-.coverage
-.pytest_cache/
-htmlcov/
-
-# Jupyter
-.ipynb_checkpoints/
-
-# mypy
-.mypy_cache/
-.dmypy.json
-dmypy.json
-
-# Config
-config.yml
-logs/
-=======
 __pycache__/
 *.pyc
 data/
-.env
->>>>>>> 4912a2a1
+.env