import os
from dotenv import load_dotenv
import yaml

<<<<<<< HEAD
load_dotenv(override=True)

def _bool(val: str | None, default: bool = False) -> bool:
    if val is None:
        return default
    return str(val).strip().lower() in {"1", "true", "yes", "y", "on"}

# Modo: "paper" o "live"
MODE = os.getenv("MODE", "live")

# Binance Futuros USDM Testnet
BINANCE_TESTNET = _bool(os.getenv("BINANCE_TESTNET", "true"), True)
BINANCE_API_KEY = os.getenv("BINANCE_API_KEY", "")
BINANCE_API_SECRET = os.getenv("BINANCE_API_SECRET", "")

# Capital y riesgo
# Capital máximo que el bot utilizará para calcular tamaños (aunque el balance real sea mayor)
CAPITAL_MAX_USDT = float(os.getenv("CAPITAL_MAX_USDT", "2000.0"))
STARTING_BALANCE_USDT = float(os.getenv("STARTING_BALANCE_USDT", "2000.0"))

_raw_pct = float(os.getenv("POSITION_SIZE_PERCENT", "1.0"))
# Interpretación: valores >=1 se tratan como porcentaje (1 = 1% => 0.01). Valores <1 como fracción.
POSITION_SIZE_PERCENT = (_raw_pct / 100.0) if _raw_pct >= 1 else _raw_pct

# Objetivos diarios
DAILY_PROFIT_TARGET_USD = float(os.getenv("DAILY_PROFIT_TARGET_USD", "50.0"))
MAX_DAILY_LOSS_USD = float(os.getenv("MAX_DAILY_LOSS_USD", "100.0"))

# Leverage/Margin (para LIVE en testnet)
LEVERAGE = int(os.getenv("LEVERAGE", "5"))
MARGIN_MODE = os.getenv("MARGIN_MODE", "ISOLATED")  # ISOLATED o CROSSED

# Universo y scheduling
TIMEFRAME = os.getenv("TIMEFRAME", "1m")
MAX_SYMBOLS = int(os.getenv("MAX_SYMBOLS", "10"))
MIN_24H_VOLUME_USDT = float(os.getenv("MIN_24H_VOLUME_USDT", "5000000"))  # 5M USDT
SLEEP_SECONDS_BETWEEN_CYCLES = int(os.getenv("SLEEP_SECONDS_BETWEEN_CYCLES", "5"))
DAILY_RESET_HOUR_UTC = int(os.getenv("DAILY_RESET_HOUR_UTC", "0"))  # 00:00 UTC

# Telegram
TELEGRAM_TOKEN = os.getenv("TELEGRAM_TOKEN", "")
TELEGRAM_CHAT_ID = os.getenv("TELEGRAM_CHAT_ID", "")

# Miscelánea
# Por defecto WARNING para no spamear la shell. Telegram será el canal principal.
LOG_LEVEL = os.getenv("LOG_LEVEL", "WARNING")
DATA_DIR = os.getenv("DATA_DIR", "data")
DB_PATH = os.getenv("DB_PATH", os.path.join(DATA_DIR, "crypto_bot.db"))
STATE_PATH = os.getenv("STATE_PATH", os.path.join(DATA_DIR, "state.json"))
AI_MODEL_PATH = os.getenv("AI_MODEL_PATH", os.path.join(DATA_DIR, "ai_model.json"))
=======
# Load environment variables from .env file
load_dotenv()

# --- Environment Variables ---
API_KEY = os.getenv("API_KEY")
API_SECRET = os.getenv("API_SECRET")
TELEGRAM_TOKEN = os.getenv("TELEGRAM_TOKEN")
TELEGRAM_CHAT_ID = os.getenv("TELEGRAM_CHAT_ID")

# --- Configuration from YAML file ---
def load_config():
    """Loads the configuration from config.yml."""
    try:
        with open("config.yml", "r") as f:
            return yaml.safe_load(f)
    except FileNotFoundError:
        print("Error: config.yml not found. Please create it from the example.")
        raise
    except yaml.YAMLError as e:
        print(f"Error parsing config.yml: {e}")
        raise

config = load_config()

# --- Extracting config values for easier access ---
# Bot settings
PAIRS = [p.strip() for p in config['bot']['pairs'].split(',')]
TIMEFRAME = config['bot']['timeframe']

# Exchange settings
EXCHANGE_NAME = config['exchange']['name']
EXCHANGE_TESTNET = config['exchange']['testnet']

# Risk Management settings
INVESTMENT_MAX_USD = config['risk_management']['investment_max_usd']
DAILY_PROFIT_GOAL_USD = config['risk_management']['daily_profit_goal_usd']
STOP_LOSS_PCT = config['risk_management']['stop_loss_pct']
TAKE_PROFIT_PCT = config['risk_management']['take_profit_pct']
USE_ATR_FOR_SL_TP = config['risk_management']['use_atr_for_sl_tp']
ATR_SL_MULTIPLIER = config['risk_management']['atr_sl_multiplier']
ATR_TP_MULTIPLIER = config['risk_management']['atr_tp_multiplier']

# Strategy settings
EMA_SHORT_PERIOD = config['strategy']['ema_short_period']
EMA_LONG_PERIOD = config['strategy']['ema_long_period']
RSI_PERIOD = config['strategy']['rsi_period']
RSI_OVERSOLD_THRESHOLD = config['strategy']['rsi_oversold_threshold']
RSI_OVERBOUGHT_THRESHOLD = config['strategy']['rsi_overbought_threshold']

# --- Validation ---
missing = [name for name, val in {
    'API_KEY': API_KEY,
    'API_SECRET': API_SECRET,
    'TELEGRAM_TOKEN': TELEGRAM_TOKEN,
    'TELEGRAM_CHAT_ID': TELEGRAM_CHAT_ID,
}.items() if not val]
if missing:
    raise ValueError(
        "Missing required environment variables: " + ", ".join(missing)
    )
>>>>>>> 5258dda0
<|MERGE_RESOLUTION|>--- conflicted
+++ resolved
@@ -2,58 +2,6 @@
 from dotenv import load_dotenv
 import yaml
 
-<<<<<<< HEAD
-load_dotenv(override=True)
-
-def _bool(val: str | None, default: bool = False) -> bool:
-    if val is None:
-        return default
-    return str(val).strip().lower() in {"1", "true", "yes", "y", "on"}
-
-# Modo: "paper" o "live"
-MODE = os.getenv("MODE", "live")
-
-# Binance Futuros USDM Testnet
-BINANCE_TESTNET = _bool(os.getenv("BINANCE_TESTNET", "true"), True)
-BINANCE_API_KEY = os.getenv("BINANCE_API_KEY", "")
-BINANCE_API_SECRET = os.getenv("BINANCE_API_SECRET", "")
-
-# Capital y riesgo
-# Capital máximo que el bot utilizará para calcular tamaños (aunque el balance real sea mayor)
-CAPITAL_MAX_USDT = float(os.getenv("CAPITAL_MAX_USDT", "2000.0"))
-STARTING_BALANCE_USDT = float(os.getenv("STARTING_BALANCE_USDT", "2000.0"))
-
-_raw_pct = float(os.getenv("POSITION_SIZE_PERCENT", "1.0"))
-# Interpretación: valores >=1 se tratan como porcentaje (1 = 1% => 0.01). Valores <1 como fracción.
-POSITION_SIZE_PERCENT = (_raw_pct / 100.0) if _raw_pct >= 1 else _raw_pct
-
-# Objetivos diarios
-DAILY_PROFIT_TARGET_USD = float(os.getenv("DAILY_PROFIT_TARGET_USD", "50.0"))
-MAX_DAILY_LOSS_USD = float(os.getenv("MAX_DAILY_LOSS_USD", "100.0"))
-
-# Leverage/Margin (para LIVE en testnet)
-LEVERAGE = int(os.getenv("LEVERAGE", "5"))
-MARGIN_MODE = os.getenv("MARGIN_MODE", "ISOLATED")  # ISOLATED o CROSSED
-
-# Universo y scheduling
-TIMEFRAME = os.getenv("TIMEFRAME", "1m")
-MAX_SYMBOLS = int(os.getenv("MAX_SYMBOLS", "10"))
-MIN_24H_VOLUME_USDT = float(os.getenv("MIN_24H_VOLUME_USDT", "5000000"))  # 5M USDT
-SLEEP_SECONDS_BETWEEN_CYCLES = int(os.getenv("SLEEP_SECONDS_BETWEEN_CYCLES", "5"))
-DAILY_RESET_HOUR_UTC = int(os.getenv("DAILY_RESET_HOUR_UTC", "0"))  # 00:00 UTC
-
-# Telegram
-TELEGRAM_TOKEN = os.getenv("TELEGRAM_TOKEN", "")
-TELEGRAM_CHAT_ID = os.getenv("TELEGRAM_CHAT_ID", "")
-
-# Miscelánea
-# Por defecto WARNING para no spamear la shell. Telegram será el canal principal.
-LOG_LEVEL = os.getenv("LOG_LEVEL", "WARNING")
-DATA_DIR = os.getenv("DATA_DIR", "data")
-DB_PATH = os.getenv("DB_PATH", os.path.join(DATA_DIR, "crypto_bot.db"))
-STATE_PATH = os.getenv("STATE_PATH", os.path.join(DATA_DIR, "state.json"))
-AI_MODEL_PATH = os.getenv("AI_MODEL_PATH", os.path.join(DATA_DIR, "ai_model.json"))
-=======
 # Load environment variables from .env file
 load_dotenv()
 
@@ -113,5 +61,4 @@
 if missing:
     raise ValueError(
         "Missing required environment variables: " + ", ".join(missing)
-    )
->>>>>>> 5258dda0
+    )