# Configuración simple basada en variables de entorno y rutas por defecto.
import os
<<<<<<< HEAD
from dotenv import load_dotenv
import yaml

# Load environment variables from .env file
load_dotenv()

# --- Environment Variables ---
API_KEY = os.getenv("API_KEY")
API_SECRET = os.getenv("API_SECRET")
TELEGRAM_TOKEN = os.getenv("TELEGRAM_TOKEN")
TELEGRAM_CHAT_ID = os.getenv("TELEGRAM_CHAT_ID")

# --- Configuration from YAML file ---
def load_config():
    """Loads the configuration from config.yml."""
    try:
        with open("config.yml", "r") as f:
            return yaml.safe_load(f)
    except FileNotFoundError:
        print("Error: config.yml not found. Please create it from the example.")
        raise
    except yaml.YAMLError as e:
        print(f"Error parsing config.yml: {e}")
        raise

config = load_config()

# --- Extracting config values for easier access ---
# Bot settings
PAIRS = [p.strip() for p in config['bot']['pairs'].split(',')]
TIMEFRAME = config['bot']['timeframe']

# Exchange settings
EXCHANGE_NAME = config['exchange']['name']
EXCHANGE_TESTNET = config['exchange']['testnet']

# Risk Management settings
INVESTMENT_MAX_USD = config['risk_management']['investment_max_usd']
DAILY_PROFIT_GOAL_USD = config['risk_management']['daily_profit_goal_usd']
STOP_LOSS_PCT = config['risk_management']['stop_loss_pct']
TAKE_PROFIT_PCT = config['risk_management']['take_profit_pct']
USE_ATR_FOR_SL_TP = config['risk_management']['use_atr_for_sl_tp']
ATR_SL_MULTIPLIER = config['risk_management']['atr_sl_multiplier']
ATR_TP_MULTIPLIER = config['risk_management']['atr_tp_multiplier']

# Strategy settings
EMA_SHORT_PERIOD = config['strategy']['ema_short_period']
EMA_LONG_PERIOD = config['strategy']['ema_long_period']
RSI_PERIOD = config['strategy']['rsi_period']
RSI_OVERSOLD_THRESHOLD = config['strategy']['rsi_oversold_threshold']
RSI_OVERBOUGHT_THRESHOLD = config['strategy']['rsi_overbought_threshold']

# --- Validation ---
missing = [name for name, val in {
    'API_KEY': API_KEY,
    'API_SECRET': API_SECRET,
    'TELEGRAM_TOKEN': TELEGRAM_TOKEN,
    'TELEGRAM_CHAT_ID': TELEGRAM_CHAT_ID,
}.items() if not val]
if missing:
    raise ValueError(
        "Missing required environment variables: " + ", ".join(missing)
    )
=======
from pathlib import Path

ROOT = Path(__file__).resolve().parent
DATA_DIR = ROOT.parent / "data"
DATA_DIR.mkdir(parents=True, exist_ok=True)

AI_MODEL_PATH = str(DATA_DIR / "ai_model.json")

# Exchange / trading defaults (placeholders)
EXCHANGE = {
    "name": os.environ.get("EXCHANGE_NAME", "paper_exchange"),
}

# Telegram (opcional)
TELEGRAM_TOKEN = os.environ.get("TELEGRAM_TOKEN")
TELEGRAM_CHAT_ID = os.environ.get("TELEGRAM_CHAT_ID")

# Risk defaults
DEFAULT_RISK_PCT = float(os.environ.get("DEFAULT_RISK_PCT", "0.01"))  # 1% por operación

# Logging
LOG_LEVEL = os.environ.get("LOG_LEVEL", "INFO")
>>>>>>> 4912a2a1
<|MERGE_RESOLUTION|>--- conflicted
+++ resolved
@@ -1,70 +1,5 @@
 # Configuración simple basada en variables de entorno y rutas por defecto.
 import os
-<<<<<<< HEAD
-from dotenv import load_dotenv
-import yaml
-
-# Load environment variables from .env file
-load_dotenv()
-
-# --- Environment Variables ---
-API_KEY = os.getenv("API_KEY")
-API_SECRET = os.getenv("API_SECRET")
-TELEGRAM_TOKEN = os.getenv("TELEGRAM_TOKEN")
-TELEGRAM_CHAT_ID = os.getenv("TELEGRAM_CHAT_ID")
-
-# --- Configuration from YAML file ---
-def load_config():
-    """Loads the configuration from config.yml."""
-    try:
-        with open("config.yml", "r") as f:
-            return yaml.safe_load(f)
-    except FileNotFoundError:
-        print("Error: config.yml not found. Please create it from the example.")
-        raise
-    except yaml.YAMLError as e:
-        print(f"Error parsing config.yml: {e}")
-        raise
-
-config = load_config()
-
-# --- Extracting config values for easier access ---
-# Bot settings
-PAIRS = [p.strip() for p in config['bot']['pairs'].split(',')]
-TIMEFRAME = config['bot']['timeframe']
-
-# Exchange settings
-EXCHANGE_NAME = config['exchange']['name']
-EXCHANGE_TESTNET = config['exchange']['testnet']
-
-# Risk Management settings
-INVESTMENT_MAX_USD = config['risk_management']['investment_max_usd']
-DAILY_PROFIT_GOAL_USD = config['risk_management']['daily_profit_goal_usd']
-STOP_LOSS_PCT = config['risk_management']['stop_loss_pct']
-TAKE_PROFIT_PCT = config['risk_management']['take_profit_pct']
-USE_ATR_FOR_SL_TP = config['risk_management']['use_atr_for_sl_tp']
-ATR_SL_MULTIPLIER = config['risk_management']['atr_sl_multiplier']
-ATR_TP_MULTIPLIER = config['risk_management']['atr_tp_multiplier']
-
-# Strategy settings
-EMA_SHORT_PERIOD = config['strategy']['ema_short_period']
-EMA_LONG_PERIOD = config['strategy']['ema_long_period']
-RSI_PERIOD = config['strategy']['rsi_period']
-RSI_OVERSOLD_THRESHOLD = config['strategy']['rsi_oversold_threshold']
-RSI_OVERBOUGHT_THRESHOLD = config['strategy']['rsi_overbought_threshold']
-
-# --- Validation ---
-missing = [name for name, val in {
-    'API_KEY': API_KEY,
-    'API_SECRET': API_SECRET,
-    'TELEGRAM_TOKEN': TELEGRAM_TOKEN,
-    'TELEGRAM_CHAT_ID': TELEGRAM_CHAT_ID,
-}.items() if not val]
-if missing:
-    raise ValueError(
-        "Missing required environment variables: " + ", ".join(missing)
-    )
-=======
 from pathlib import Path
 
 ROOT = Path(__file__).resolve().parent
@@ -86,5 +21,4 @@
 DEFAULT_RISK_PCT = float(os.environ.get("DEFAULT_RISK_PCT", "0.01"))  # 1% por operación
 
 # Logging
-LOG_LEVEL = os.environ.get("LOG_LEVEL", "INFO")
->>>>>>> 4912a2a1
+LOG_LEVEL = os.environ.get("LOG_LEVEL", "INFO")