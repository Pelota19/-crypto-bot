from __future__ import annotations
import logging
from typing import Optional
from src.persistence.sqlite_store import save_order
from src.risk.manager import position_size_in_base, compute_sl_tp

log = logging.getLogger(__name__)

class OrderManager:
    def __init__(self, exchange_client, equity_usdt_getter):
        self.x = exchange_client
        self.get_equity = equity_usdt_getter  # callable -> float

    def open_position_market(self, symbol: str, side: str, pct: float, price_hint: Optional[float] = None):
        eq = float(self.get_equity())
        price = price_hint or 0.0
        amount = position_size_in_base(eq, pct, price if price > 0 else 1.0)
        if amount <= 0:
            log.warning("Amount computed is zero; skipping order")
            return None
        order = self.x.market_order(symbol, side, amount)
        fee = float(order.get("fees", [{}])[0].get("cost", 0.0)) if order.get("fees") else 0.0
        save_order(symbol, side, float(order.get("price") or price), float(amount), fee, order.get("status", "unknown"))
        log.info(f"Opened {side} {symbol} amount={amount}")
        return order

    def close_position_market(self, symbol: str, side: str, amount: float):
        # reduceOnly = True para cerrar
        opp = "sell" if side == "buy" else "buy"
        order = self.x.market_order(symbol, opp, amount, reduce_only=True)
        fee = float(order.get("fees", [{}])[0].get("cost", 0.0)) if order.get("fees") else 0.0
        save_order(symbol, opp, float(order.get("price") or 0.0), float(amount), fee, order.get("status", "unknown"))
        log.info(f"Closed {symbol} amount={amount}")
        return order

    def place_brackets(self, symbol: str, entry_side: str, amount: float, sl_price: float, tp_price: float):
        """Place SL and TP bracket orders using exchange client's reduce-only methods."""
        try:
            # Stop Loss using exchange client method
            sl_side = "sell" if entry_side == "buy" else "buy"
            sl_order = self.x.stop_market_reduce_only(symbol, sl_side, amount, sl_price)
            if sl_order:
                save_order(symbol, sl_side, sl_price, amount, 0.0, sl_order.get("status", "unknown"))
                log.info(f"Placed SL bracket: {sl_side} {symbol} @ {sl_price}")
<<<<<<< HEAD
            else:
                log.warning(f"SL order failed (amount too small): {symbol} {amount}")
=======
>>>>>>> 95ece898

            # Take Profit using exchange client method
            tp_side = "sell" if entry_side == "buy" else "buy"
            tp_order = self.x.take_profit_market_reduce_only(symbol, tp_side, amount, tp_price)
            if tp_order:
                save_order(symbol, tp_side, tp_price, amount, 0.0, tp_order.get("status", "unknown"))
                log.info(f"Placed TP bracket: {tp_side} {symbol} @ {tp_price}")
<<<<<<< HEAD
            else:
                log.warning(f"TP order failed (amount too small): {symbol} {amount}")
=======
>>>>>>> 95ece898

            return {"sl_order": sl_order, "tp_order": tp_order}
        except Exception as e:
            log.warning(f"Failed to place brackets for {symbol}: {e}")
            return None<|MERGE_RESOLUTION|>--- conflicted
+++ resolved
@@ -34,7 +34,7 @@
         return order
 
     def place_brackets(self, symbol: str, entry_side: str, amount: float, sl_price: float, tp_price: float):
-        """Place SL and TP bracket orders using exchange client's reduce-only methods."""
+        """Place SL and TP bracket orders as conditional reduceOnly orders."""
         try:
             # Stop Loss using exchange client method
             sl_side = "sell" if entry_side == "buy" else "buy"
@@ -42,11 +42,6 @@
             if sl_order:
                 save_order(symbol, sl_side, sl_price, amount, 0.0, sl_order.get("status", "unknown"))
                 log.info(f"Placed SL bracket: {sl_side} {symbol} @ {sl_price}")
-<<<<<<< HEAD
-            else:
-                log.warning(f"SL order failed (amount too small): {symbol} {amount}")
-=======
->>>>>>> 95ece898
 
             # Take Profit using exchange client method
             tp_side = "sell" if entry_side == "buy" else "buy"
@@ -54,11 +49,6 @@
             if tp_order:
                 save_order(symbol, tp_side, tp_price, amount, 0.0, tp_order.get("status", "unknown"))
                 log.info(f"Placed TP bracket: {tp_side} {symbol} @ {tp_price}")
-<<<<<<< HEAD
-            else:
-                log.warning(f"TP order failed (amount too small): {symbol} {amount}")
-=======
->>>>>>> 95ece898
 
             return {"sl_order": sl_order, "tp_order": tp_order}
         except Exception as e:
