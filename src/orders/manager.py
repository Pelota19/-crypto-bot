from __future__ import annotations
import logging
from typing import Optional
from src.persistence.sqlite_store import save_order
from src.risk.manager import position_size_in_base, compute_sl_tp

log = logging.getLogger(__name__)

class OrderManager:
    def __init__(self, exchange_client, equity_usdt_getter):
        self.x = exchange_client
        self.get_equity = equity_usdt_getter  # callable -> float

    def open_position_market(self, symbol: str, side: str, pct: float, price_hint: Optional[float] = None):
        eq = float(self.get_equity())
        price = price_hint or 0.0
        amount = position_size_in_base(eq, pct, price if price > 0 else 1.0)
        if amount <= 0:
            log.warning("Amount computed is zero; skipping order")
            return None
        
        try:
            order = self.x.market_order(symbol, side, amount)
            if order is None:
<<<<<<< HEAD
                log.warning(f"Market order returned None for {symbol}")
                return None
                
            # Use actual order amount and price if available
            actual_amount = float(order.get("amount", amount))
            actual_price = float(order.get("price", price))
            fee = float(order.get("fees", [{}])[0].get("cost", 0.0)) if order.get("fees") else 0.0
            
=======
                log.warning(f"Market order for {symbol} returned None")
                return None
                
            fee = float(order.get("fees", [{}])[0].get("cost", 0.0)) if order.get("fees") else 0.0
            actual_amount = float(order.get("amount", amount))
            actual_price = float(order.get("price", price))
>>>>>>> e7badd10
            save_order(symbol, side, actual_price, actual_amount, fee, order.get("status", "unknown"))
            log.info(f"Opened {side} {symbol} amount={actual_amount}")
            return order
        except Exception as e:
<<<<<<< HEAD
            log.warning(f"Failed to open market order for {symbol}: {e}")
=======
            log.warning(f"Failed to open position for {symbol}: {e}")
>>>>>>> e7badd10
            return None

    def close_position_market(self, symbol: str, side: str, amount: float):
        # reduceOnly = True para cerrar
        opp = "sell" if side == "buy" else "buy"
        order = self.x.market_order(symbol, opp, amount, reduce_only=True)
        fee = float(order.get("fees", [{}])[0].get("cost", 0.0)) if order.get("fees") else 0.0
        save_order(symbol, opp, float(order.get("price") or 0.0), float(amount), fee, order.get("status", "unknown"))
        log.info(f"Closed {symbol} amount={amount}")
        return order

    def place_brackets(self, symbol: str, entry_side: str, amount: float, sl_price: float, tp_price: float):
        """Place SL and TP bracket orders as conditional reduceOnly orders."""
        try:
<<<<<<< HEAD
            # Stop Loss using exchange wrapper method
            sl_side = "sell" if entry_side == "buy" else "buy"
            sl_order = self.x.stop_market_reduce_only(symbol, sl_side, amount, sl_price)
            
            if sl_order is None:
                log.warning(f"Stop loss order returned None for {symbol}")
            else:
                # Use actual amount from exchange if available
                actual_sl_amount = float(sl_order.get("amount", amount))
                save_order(symbol, sl_side, sl_price, actual_sl_amount, 0.0, sl_order.get("status", "unknown"))
                log.info(f"Placed SL bracket: {sl_side} {symbol} @ {sl_price}")

            # Take Profit using exchange wrapper method
            tp_side = "sell" if entry_side == "buy" else "buy"
            tp_order = self.x.take_profit_market_reduce_only(symbol, tp_side, amount, tp_price)
            
            if tp_order is None:
                log.warning(f"Take profit order returned None for {symbol}")
            else:
                # Use actual amount from exchange if available
                actual_tp_amount = float(tp_order.get("amount", amount))
                save_order(symbol, tp_side, tp_price, actual_tp_amount, 0.0, tp_order.get("status", "unknown"))
                log.info(f"Placed TP bracket: {tp_side} {symbol} @ {tp_price}")

            # Return results even if some orders failed
            return {"sl_order": sl_order, "tp_order": tp_order}
=======
            # Stop Loss - STOP_MARKET order using wrapper
            sl_side = "sell" if entry_side == "buy" else "buy"
            sl_order = self.x.stop_market_reduce_only(symbol, sl_side, amount, sl_price)
            
            if sl_order is not None:
                save_order(symbol, sl_side, sl_price, amount, 0.0, sl_order.get("status", "unknown"))
                log.info(f"Placed SL bracket: {sl_side} {symbol} @ {sl_price}")
            else:
                log.warning(f"Failed to place SL bracket for {symbol}: wrapper returned None")

            # Take Profit - TAKE_PROFIT_MARKET order using wrapper
            tp_side = "sell" if entry_side == "buy" else "buy"
            tp_order = self.x.take_profit_market_reduce_only(symbol, tp_side, amount, tp_price)
            
            if tp_order is not None:
                save_order(symbol, tp_side, tp_price, amount, 0.0, tp_order.get("status", "unknown"))
                log.info(f"Placed TP bracket: {tp_side} {symbol} @ {tp_price}")
            else:
                log.warning(f"Failed to place TP bracket for {symbol}: wrapper returned None")

            # Return orders that were successfully created
            result = {}
            if sl_order is not None:
                result["sl_order"] = sl_order
            if tp_order is not None:
                result["tp_order"] = tp_order
                
            return result if result else None
            
>>>>>>> e7badd10
        except Exception as e:
            log.warning(f"Failed to place brackets for {symbol}: {e}")
            return None<|MERGE_RESOLUTION|>--- conflicted
+++ resolved
@@ -22,32 +22,17 @@
         try:
             order = self.x.market_order(symbol, side, amount)
             if order is None:
-<<<<<<< HEAD
-                log.warning(f"Market order returned None for {symbol}")
-                return None
-                
-            # Use actual order amount and price if available
-            actual_amount = float(order.get("amount", amount))
-            actual_price = float(order.get("price", price))
-            fee = float(order.get("fees", [{}])[0].get("cost", 0.0)) if order.get("fees") else 0.0
-            
-=======
                 log.warning(f"Market order for {symbol} returned None")
                 return None
                 
             fee = float(order.get("fees", [{}])[0].get("cost", 0.0)) if order.get("fees") else 0.0
             actual_amount = float(order.get("amount", amount))
             actual_price = float(order.get("price", price))
->>>>>>> e7badd10
             save_order(symbol, side, actual_price, actual_amount, fee, order.get("status", "unknown"))
             log.info(f"Opened {side} {symbol} amount={actual_amount}")
             return order
         except Exception as e:
-<<<<<<< HEAD
-            log.warning(f"Failed to open market order for {symbol}: {e}")
-=======
             log.warning(f"Failed to open position for {symbol}: {e}")
->>>>>>> e7badd10
             return None
 
     def close_position_market(self, symbol: str, side: str, amount: float):
@@ -62,34 +47,6 @@
     def place_brackets(self, symbol: str, entry_side: str, amount: float, sl_price: float, tp_price: float):
         """Place SL and TP bracket orders as conditional reduceOnly orders."""
         try:
-<<<<<<< HEAD
-            # Stop Loss using exchange wrapper method
-            sl_side = "sell" if entry_side == "buy" else "buy"
-            sl_order = self.x.stop_market_reduce_only(symbol, sl_side, amount, sl_price)
-            
-            if sl_order is None:
-                log.warning(f"Stop loss order returned None for {symbol}")
-            else:
-                # Use actual amount from exchange if available
-                actual_sl_amount = float(sl_order.get("amount", amount))
-                save_order(symbol, sl_side, sl_price, actual_sl_amount, 0.0, sl_order.get("status", "unknown"))
-                log.info(f"Placed SL bracket: {sl_side} {symbol} @ {sl_price}")
-
-            # Take Profit using exchange wrapper method
-            tp_side = "sell" if entry_side == "buy" else "buy"
-            tp_order = self.x.take_profit_market_reduce_only(symbol, tp_side, amount, tp_price)
-            
-            if tp_order is None:
-                log.warning(f"Take profit order returned None for {symbol}")
-            else:
-                # Use actual amount from exchange if available
-                actual_tp_amount = float(tp_order.get("amount", amount))
-                save_order(symbol, tp_side, tp_price, actual_tp_amount, 0.0, tp_order.get("status", "unknown"))
-                log.info(f"Placed TP bracket: {tp_side} {symbol} @ {tp_price}")
-
-            # Return results even if some orders failed
-            return {"sl_order": sl_order, "tp_order": tp_order}
-=======
             # Stop Loss - STOP_MARKET order using wrapper
             sl_side = "sell" if entry_side == "buy" else "buy"
             sl_order = self.x.stop_market_reduce_only(symbol, sl_side, amount, sl_price)
@@ -119,7 +76,6 @@
                 
             return result if result else None
             
->>>>>>> e7badd10
         except Exception as e:
             log.warning(f"Failed to place brackets for {symbol}: {e}")
             return None