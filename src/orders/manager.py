"""
Order management module.
Placeholder for order execution and tracking.
"""


class OrderManager:
<<<<<<< HEAD
    """Placeholder order manager."""
    
    def __init__(self, exchange_client):
        self.exchange_client = exchange_client
    
    async def update_open_positions(self):
        """Update open positions."""
        # Placeholder implementation
        pass
    
    async def place_order(self, pair: str, signal: str, trade_size_usd: float, entry_price: float = None):
        """Place an order."""
        # Placeholder implementation
        pass
=======
    def __init__(self, exchange_client, equity_usdt_getter):
        self.x = exchange_client
        self.get_equity = equity_usdt_getter  # callable -> float

    def open_position_market(self, symbol: str, side: str, pct: float, price_hint: Optional[float] = None):
        eq = float(self.get_equity())
        price = price_hint or 0.0
        amount = position_size_in_base(eq, pct, price if price > 0 else 1.0)
        if amount <= 0:
            log.warning("Amount computed is zero; skipping order")
            return None
        order = self.x.market_order(symbol, side, amount)
        if order is None:
            log.warning(f"Order skipped for {symbol} - amount below minQty")
            return None
        fee = float(order.get("fees", [{}])[0].get("cost", 0.0)) if order.get("fees") else 0.0
        save_order(symbol, side, float(order.get("price") or price), float(amount), fee, order.get("status", "unknown"))
        log.info(f"Opened {side} {symbol} amount={amount}")
        return order

    def close_position_market(self, symbol: str, side: str, amount: float):
        # reduceOnly = True para cerrar
        opp = "sell" if side == "buy" else "buy"
        order = self.x.market_order(symbol, opp, amount, reduce_only=True)
        if order is None:
            log.warning(f"Close order skipped for {symbol} - amount below minQty")
            return None
        fee = float(order.get("fees", [{}])[0].get("cost", 0.0)) if order.get("fees") else 0.0
        save_order(symbol, opp, float(order.get("price") or 0.0), float(amount), fee, order.get("status", "unknown"))
        log.info(f"Closed {symbol} amount={amount}")
        return order

    def place_brackets(self, symbol: str, entry_side: str, amount: float, sl_price: float, tp_price: float):
        """Place SL and TP bracket orders as conditional reduceOnly orders."""
        try:
            # Stop Loss order using helper method
            sl_side = "sell" if entry_side == "buy" else "buy"
            sl_order = self.x.stop_market_reduce_only(symbol, sl_side, amount, sl_price)
            if sl_order:
                save_order(symbol, sl_side, sl_price, amount, 0.0, sl_order.get("status", "unknown"))
                log.info(f"Placed SL bracket: {sl_side} {symbol} @ {sl_price}")
            else:
                log.warning(f"SL bracket skipped for {symbol} - amount below minQty")

            # Take Profit order using helper method
            tp_side = "sell" if entry_side == "buy" else "buy"
            tp_order = self.x.take_profit_market_reduce_only(symbol, tp_side, amount, tp_price)
            if tp_order:
                save_order(symbol, tp_side, tp_price, amount, 0.0, tp_order.get("status", "unknown"))
                log.info(f"Placed TP bracket: {tp_side} {symbol} @ {tp_price}")
            else:
                log.warning(f"TP bracket skipped for {symbol} - amount below minQty")

            return {"sl_order": sl_order, "tp_order": tp_order}
        except Exception as e:
            log.warning(f"Failed to place brackets for {symbol}: {e}")
            return None
>>>>>>> f1464c92
<|MERGE_RESOLUTION|>--- conflicted
+++ resolved
@@ -5,22 +5,6 @@
 
 
 class OrderManager:
-<<<<<<< HEAD
-    """Placeholder order manager."""
-    
-    def __init__(self, exchange_client):
-        self.exchange_client = exchange_client
-    
-    async def update_open_positions(self):
-        """Update open positions."""
-        # Placeholder implementation
-        pass
-    
-    async def place_order(self, pair: str, signal: str, trade_size_usd: float, entry_price: float = None):
-        """Place an order."""
-        # Placeholder implementation
-        pass
-=======
     def __init__(self, exchange_client, equity_usdt_getter):
         self.x = exchange_client
         self.get_equity = equity_usdt_getter  # callable -> float
@@ -77,5 +61,4 @@
             return {"sl_order": sl_order, "tp_order": tp_order}
         except Exception as e:
             log.warning(f"Failed to place brackets for {symbol}: {e}")
-            return None
->>>>>>> f1464c92
+            return None