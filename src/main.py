from __future__ import annotations
import asyncio
import logging
from src.config import (
    MODE, BINANCE_TESTNET, BINANCE_API_KEY, BINANCE_API_SECRET, STARTING_BALANCE_USDT,
    POSITION_SIZE_PERCENT, DAILY_PROFIT_TARGET_USD, MAX_DAILY_LOSS_USD, TIMEFRAME, MAX_SYMBOLS,
<<<<<<< HEAD
    MIN_24H_VOLUME_USDT, SLEEP_SECONDS_BETWEEN_CYCLES, LOG_LEVEL, LEVERAGE, MARGIN_MODE, CAPITAL_MAX_USDT
=======
    MIN_24H_VOLUME_USDT, SLEEP_SECONDS_BETWEEN_CYCLES, LOG_LEVEL, LEVERAGE, MARGIN_MODE,
    CAPITAL_MAX_USDT
>>>>>>> e7badd10
)
from src.config.plan_loader import get_plan_loader
from src.risk.guardrails import get_guardrails, TradeContext
from src.universe.selector import get_universe_selector
from src.exchange.binance_client import BinanceFuturesClient
from src.strategy.strategy import decide_trade
from src.state import load_state, save_state, reset_if_new_day, can_open_new_trades, update_pnl
from src.orders.manager import OrderManager
from src.persistence.sqlite_store import save_balance, _ensure_db
from src.telegram.console import send_message, poll_commands

logging.basicConfig(level=getattr(logging, LOG_LEVEL.upper(), logging.WARNING),
                    format="%(asctime)s %(levelname)s %(name)s: %(message)s")
log = logging.getLogger("main")

class Context:
    def __init__(self):
        # Load plan configuration
        self.plan_loader = get_plan_loader()
        self.plan = self.plan_loader.load_plan()
        
        # Initialize risk guardrails
        self.guardrails = get_guardrails(self.plan_loader)
        
        # Initialize universe selector
        self.universe_selector = get_universe_selector(self.plan_loader)
        
        # Check if we should fallback to paper mode
        should_fallback = self.plan_loader.should_fallback_to_paper(BINANCE_API_KEY, BINANCE_API_SECRET)
        self.effective_mode = "paper" if should_fallback else MODE
        
        if should_fallback:
            log.warning(f"Plan mode '{self.plan.mode}' requires API credentials but they are missing. Running in paper mode.")
        
        # Initialize exchange client
        self.exchange = BinanceFuturesClient(BINANCE_API_KEY, BINANCE_API_SECRET, testnet=BINANCE_TESTNET)
        self.state = load_state()
        self.equity_usdt = STARTING_BALANCE_USDT if self.effective_mode == "paper" else max(STARTING_BALANCE_USDT, self.exchange.get_balance_usdt())
        self.om = OrderManager(self.exchange, self.get_equity)
<<<<<<< HEAD
        # Track last equity snapshot for live mode PnL tracking
        self.last_equity_snapshot = self.equity_usdt if MODE == "live" else None

    def get_equity(self) -> float:
        if self.effective_mode == "paper":
            return self.equity_usdt
        # Cap equity with CAPITAL_MAX_USDT for position sizing
        live_balance = max(0.0, self.exchange.get_balance_usdt())
        return min(live_balance, CAPITAL_MAX_USDT)
=======
        # Snapshot for live mode PnL tracking
        self.initial_equity_snapshot = None

    def get_equity(self) -> float:
        if MODE == "paper":
            # Cap paper trading equity to CAPITAL_MAX_USDT
            return min(self.equity_usdt, CAPITAL_MAX_USDT)
        # Cap live equity to CAPITAL_MAX_USDT
        return min(max(0.0, self.exchange.get_balance_usdt()), CAPITAL_MAX_USDT)
>>>>>>> e7badd10

async def handle_command(text: str, ctx: Context):
    if text == "/status":
        plan = ctx.plan
        risk_status = ctx.guardrails.get_risk_status()
        msg = (f"Profile: {plan.profile_name}\n"
               f"Mode: {ctx.effective_mode} (plan: {plan.mode})\n"
               f"Equity: {ctx.get_equity():.2f} USDT\n"
               f"Daily PnL: {risk_status['daily_pnl']:.2f} USDT\n"
               f"Positions: {risk_status['current_positions']}/{risk_status['max_positions']}\n"
               f"Paused: {ctx.state.paused}")
        await send_message(msg)
    elif text == "/pause":
        ctx.state.paused = True
        save_state(ctx.state)
        await send_message("Bot pausado.")
    elif text == "/resume":
        ctx.state.paused = False
        save_state(ctx.state)
        await send_message("Bot reanudado.")
    elif text == "/refresh":
        ctx.universe_selector.force_refresh()
        await send_message("Universe refresh forced.")
    elif text == "/plan":
        plan = ctx.plan
        msg = (f"Plan: {plan.profile_name}\n"
               f"Mode: {plan.mode}\n"
               f"Universe: {plan.universe.mode}\n"
               f"Position size: {plan.risk.position_size_pct}%\n"
               f"Leverage: {plan.risk.leverage}x\n"
               f"Max positions: {plan.risk.max_concurrent_positions}")
        await send_message(msg)

async def trading_loop():
    _ensure_db()
    ctx = Context()

<<<<<<< HEAD
    # Load plan settings
    plan = ctx.plan
    log.info(f"Loaded plan '{plan.profile_name}' with mode '{plan.mode}' (effective: {ctx.effective_mode})")
    
    await send_message(f"🤖 Bot started - Plan: {plan.profile_name} ({ctx.effective_mode} mode)")
    
    # Get universe from plan-driven selector
    symbols = ctx.universe_selector.get_active_symbols(ctx.exchange)
    await send_message(f"Universe ({plan.universe.mode}): {', '.join(symbols[:10])}{'...' if len(symbols) > 10 else ''}")

    # If live mode, set leverage and margin mode for each symbol using plan settings
    if ctx.effective_mode == "live":
        leverage = plan.risk.leverage
        margin_mode = plan.risk.margin_mode
        log.info(f"Setting leverage {leverage} and margin mode {margin_mode} for live trading")
        for sym in symbols:
            try:
                ctx.exchange.set_margin_mode(sym, margin_mode)
                ctx.exchange.set_leverage(sym, leverage)
                log.debug(f"Set {sym}: leverage={leverage}, margin_mode={margin_mode}")
            except Exception as e:
                log.warning(f"Failed to set leverage/margin for {sym}: {e}")
=======
    await send_message("🤖 Bot iniciado en testnet.")
    symbols = ctx.exchange.get_usdt_perp_symbols(MIN_24H_VOLUME_USDT, MAX_SYMBOLS)
    await send_message(f"Universo: {', '.join(symbols[:10])}{'...' if len(symbols) > 10 else ''}")

    # If live mode, set leverage and margin mode for each symbol
    if MODE == "live":
        # Initialize equity snapshot for live mode PnL tracking
        ctx.initial_equity_snapshot = ctx.exchange.get_balance_usdt()
        
        log.warning(f"Setting leverage {LEVERAGE} and margin mode {MARGIN_MODE} for live trading")
        for sym in symbols:
            ctx.exchange.set_margin_mode(sym, MARGIN_MODE)
            await asyncio.sleep(0.1)  # Small sleep to reduce rate limits
            ctx.exchange.set_leverage(sym, LEVERAGE)
            await asyncio.sleep(0.1)  # Small sleep to reduce rate limits
>>>>>>> e7badd10

    async def commands_poller():
        async def _handle(cmd: str):
            await handle_command(cmd, ctx)
        await poll_commands(_handle)

    # Start command poller as concurrent task
    asyncio.create_task(commands_poller())

    # Refresh universe periodically based on plan settings
    last_universe_refresh = 0
    refresh_interval = plan.universe.dynamic_selector.refresh_interval_min * 60 if plan.universe.mode == "dynamic" else 3600

    while True:
        try:
            ctx.state = reset_if_new_day(ctx.state)
            
<<<<<<< HEAD
            # Reset daily target notification on new day
            if ctx.state.pnl_today == 0.0:
                daily_target_notified = False
            
            # Update PnL in live mode
            if MODE == "live" and ctx.last_equity_snapshot is not None:
                current_equity = ctx.exchange.get_balance_usdt()
                pnl_delta = current_equity - ctx.last_equity_snapshot
                if abs(pnl_delta) > 0.01:  # Only update if significant change
                    ctx.state = update_pnl(ctx.state, pnl_delta)
                    ctx.last_equity_snapshot = current_equity
            
            can_trade = can_open_new_trades(ctx.state)
            
            # Refresh universe if needed
            import time
            now = time.time()
            if now - last_universe_refresh >= refresh_interval:
                symbols = ctx.universe_selector.get_active_symbols(ctx.exchange)
                log.info(f"Refreshed universe: {len(symbols)} symbols")
                last_universe_refresh = now

            for sym in symbols:
                if ctx.state.paused:
                    break
                    
                df = ctx.exchange.fetch_ohlcv_df(sym, timeframe=plan.universe.timeframe, limit=200)
=======
            # Update PnL for live mode based on equity delta
            if MODE == "live" and ctx.initial_equity_snapshot is not None:
                current_equity = ctx.exchange.get_balance_usdt()
                delta_equity = current_equity - ctx.initial_equity_snapshot
                # Update today's PnL (this replaces the individual trade PnL tracking)
                if abs(delta_equity - ctx.state.pnl_today) > 0.01:  # Only update if significant change
                    ctx.state.pnl_today = delta_equity
                    save_state(ctx.state)
            
            can_trade = can_open_new_trades(ctx.state)
            
            # Check if daily target reached and notify via Telegram
            if ctx.state.pnl_today >= DAILY_PROFIT_TARGET_USD:
                if can_trade:  # Only send message once when target is reached
                    await send_message(f"🎯 Objetivo diario alcanzado: +{ctx.state.pnl_today:.2f} USD. Trading pausado.")
            elif ctx.state.pnl_today <= -MAX_DAILY_LOSS_USD:
                if can_trade:  # Only send message once when loss limit is reached
                    await send_message(f"🛑 Límite de pérdida diaria alcanzado: {ctx.state.pnl_today:.2f} USD. Trading pausado.")

            for sym in symbols:
                if not can_trade:
                    break
                    
                df = ctx.exchange.fetch_ohlcv_df(sym, timeframe=TIMEFRAME, limit=200)
>>>>>>> e7badd10
                if df.empty or len(df) < 30:
                    continue

                px = float(df["close"].iloc[-1])
                
<<<<<<< HEAD
                # Use decide_trade to get signal, sl, tp, and score
                trade_decision = decide_trade(df)
                signal = trade_decision["signal"]
                sl_price = trade_decision["sl"]
                tp_price = trade_decision["tp"]
                score = trade_decision["score"]
                
                if signal == "hold":
                    continue

                side = "buy" if sig == "buy" else "sell"
                
                # Get plan-driven position size and validate with guardrails
                plan_position_pct = ctx.plan_loader.get_position_size_pct()
                validated_position_pct = ctx.guardrails.validate_position_size(ctx.get_equity(), plan_position_pct * 100)
                position_size_usd = ctx.get_equity() * validated_position_pct
                
                # Check if trade should be opened based on guardrails
                trade_context = TradeContext(
                    symbol=sym,
                    side=side,
                    entry_price=px,
                    position_size_usd=position_size_usd,
                    equity_usd=ctx.get_equity(),
                    current_positions=ctx.guardrails.state.current_positions,
                    daily_pnl=ctx.guardrails.state.daily_pnl
                )
                
                check_result = ctx.guardrails.should_open_trade(trade_context)
                if not check_result['allowed']:
                    log.info(f"Trade blocked for {sym}: {check_result['reason']}")
                    continue

                # Open position
                order = ctx.om.open_position_market(sym, side, validated_position_pct, price_hint=px)

                if ctx.effective_mode == "live":
                    # Live mode: use bracket orders with SL/TP from plan
                    sl_pct = ctx.plan_loader.get_sl_pct()
                    tp_pct = ctx.plan_loader.get_tp_pct()
                    sl_price, tp_price = compute_sl_tp(px, side, sl_pct=sl_pct, tp_pct=tp_pct)
                    
                    # Compute amount in base from equity and price
                    amount = position_size_usd / px
                    
                    # Place bracket orders
                    ctx.om.place_brackets(sym, side, amount, sl_price, tp_price)
                    
                    # Update guardrails state
                    ctx.guardrails.on_trade_opened(trade_context)
                    
                    await send_message(f"{sym} {side.upper()} @ {px:.2f} | SL {sl_price:.2f} | TP {tp_price:.2f} | Size: {validated_position_pct*100:.1f}%")
=======
                # Use decide_trade instead of decide_signal
                trade_decision = decide_trade(df)
                signal = trade_decision["signal"]
                
                if signal == "hold":
                    continue
                
                # Calculate notional USD for feasibility check
                notional_usd = ctx.get_equity() * POSITION_SIZE_PERCENT
                
                # Check trade feasibility before attempting
                if not ctx.exchange.is_trade_feasible(sym, notional_usd, px):
                    log.debug(f"Trade not feasible for {sym}: notional={notional_usd:.2f} USD")
                    continue

                side = "buy" if signal == "buy" else "sell"
                order = ctx.om.open_position_market(sym, side, POSITION_SIZE_PERCENT, price_hint=px)

                # Skip if order creation failed
                if order is None:
                    log.debug(f"Order creation failed for {sym}")
                    continue

                if MODE == "live":
                    # Live mode: use bracket orders with SL/TP from decide_trade
                    sl_price = float(trade_decision["sl"])
                    tp_price = float(trade_decision["tp"])
                    
                    # Use actual amount from order instead of calculated amount
                    actual_amount = float(order.get("amount", 0))
                    if actual_amount > 0:
                        ctx.om.place_brackets(sym, side, actual_amount, sl_price, tp_price)
                    
                    # Send Telegram notification for live trades
                    await send_message(f"{sym} {side.upper()} @ {px:.2f} | SL {sl_price:.2f} | TP {tp_price:.2f} | Amount: {actual_amount:.6f}")
>>>>>>> e7badd10
                else:
                    # Paper mode: keep current simulated quick exit logic
                    await asyncio.sleep(2)
                    df2 = ctx.exchange.fetch_ohlcv_df(sym, timeframe=plan.universe.timeframe, limit=2)
                    if df2.empty:
                        continue
                    px2 = float(df2["close"].iloc[-1])
                    amount_usd = position_size_usd
                    gross_pnl = (px2 - px) * (1 if side == "buy" else -1) * (amount_usd / px)
                    fees = amount_usd * 0.0004  # ida+vuelta aprox
                    net_pnl = gross_pnl - fees

                    ctx.equity_usdt += net_pnl
                    ctx.state = update_pnl(ctx.state, net_pnl)
                    
                    # Update guardrails state
                    ctx.guardrails.on_trade_opened(trade_context)
                    ctx.guardrails.on_trade_closed(sym, net_pnl)
                    
                    await send_message(f"{sym} {side.upper()} @ {px:.2f} -> exit {px2:.2f} | PnL: {net_pnl:.2f} USDT | Daily: {ctx.guardrails.state.daily_pnl:.2f}")

                save_balance(ctx.get_equity())
<<<<<<< HEAD
=======

                # Re-check if we can still trade after this position
>>>>>>> e7badd10
                can_trade = can_open_new_trades(ctx.state)

            await asyncio.sleep(SLEEP_SECONDS_BETWEEN_CYCLES)
        except Exception as e:
            # Only log critical errors to console, send to Telegram for visibility
            log.exception(f"Loop error: {e}")
            await send_message(f"🚨 Error crítico: {str(e)[:100]}")
            await asyncio.sleep(2)

if __name__ == "__main__":
    try:
        asyncio.run(trading_loop())
    except KeyboardInterrupt:
        log.info("Stopping...")<|MERGE_RESOLUTION|>--- conflicted
+++ resolved
@@ -4,12 +4,8 @@
 from src.config import (
     MODE, BINANCE_TESTNET, BINANCE_API_KEY, BINANCE_API_SECRET, STARTING_BALANCE_USDT,
     POSITION_SIZE_PERCENT, DAILY_PROFIT_TARGET_USD, MAX_DAILY_LOSS_USD, TIMEFRAME, MAX_SYMBOLS,
-<<<<<<< HEAD
-    MIN_24H_VOLUME_USDT, SLEEP_SECONDS_BETWEEN_CYCLES, LOG_LEVEL, LEVERAGE, MARGIN_MODE, CAPITAL_MAX_USDT
-=======
     MIN_24H_VOLUME_USDT, SLEEP_SECONDS_BETWEEN_CYCLES, LOG_LEVEL, LEVERAGE, MARGIN_MODE,
     CAPITAL_MAX_USDT
->>>>>>> e7badd10
 )
 from src.config.plan_loader import get_plan_loader
 from src.risk.guardrails import get_guardrails, TradeContext
@@ -49,17 +45,6 @@
         self.state = load_state()
         self.equity_usdt = STARTING_BALANCE_USDT if self.effective_mode == "paper" else max(STARTING_BALANCE_USDT, self.exchange.get_balance_usdt())
         self.om = OrderManager(self.exchange, self.get_equity)
-<<<<<<< HEAD
-        # Track last equity snapshot for live mode PnL tracking
-        self.last_equity_snapshot = self.equity_usdt if MODE == "live" else None
-
-    def get_equity(self) -> float:
-        if self.effective_mode == "paper":
-            return self.equity_usdt
-        # Cap equity with CAPITAL_MAX_USDT for position sizing
-        live_balance = max(0.0, self.exchange.get_balance_usdt())
-        return min(live_balance, CAPITAL_MAX_USDT)
-=======
         # Snapshot for live mode PnL tracking
         self.initial_equity_snapshot = None
 
@@ -69,7 +54,6 @@
             return min(self.equity_usdt, CAPITAL_MAX_USDT)
         # Cap live equity to CAPITAL_MAX_USDT
         return min(max(0.0, self.exchange.get_balance_usdt()), CAPITAL_MAX_USDT)
->>>>>>> e7badd10
 
 async def handle_command(text: str, ctx: Context):
     if text == "/status":
@@ -107,7 +91,6 @@
     _ensure_db()
     ctx = Context()
 
-<<<<<<< HEAD
     # Load plan settings
     plan = ctx.plan
     log.info(f"Loaded plan '{plan.profile_name}' with mode '{plan.mode}' (effective: {ctx.effective_mode})")
@@ -118,23 +101,6 @@
     symbols = ctx.universe_selector.get_active_symbols(ctx.exchange)
     await send_message(f"Universe ({plan.universe.mode}): {', '.join(symbols[:10])}{'...' if len(symbols) > 10 else ''}")
 
-    # If live mode, set leverage and margin mode for each symbol using plan settings
-    if ctx.effective_mode == "live":
-        leverage = plan.risk.leverage
-        margin_mode = plan.risk.margin_mode
-        log.info(f"Setting leverage {leverage} and margin mode {margin_mode} for live trading")
-        for sym in symbols:
-            try:
-                ctx.exchange.set_margin_mode(sym, margin_mode)
-                ctx.exchange.set_leverage(sym, leverage)
-                log.debug(f"Set {sym}: leverage={leverage}, margin_mode={margin_mode}")
-            except Exception as e:
-                log.warning(f"Failed to set leverage/margin for {sym}: {e}")
-=======
-    await send_message("🤖 Bot iniciado en testnet.")
-    symbols = ctx.exchange.get_usdt_perp_symbols(MIN_24H_VOLUME_USDT, MAX_SYMBOLS)
-    await send_message(f"Universo: {', '.join(symbols[:10])}{'...' if len(symbols) > 10 else ''}")
-
     # If live mode, set leverage and margin mode for each symbol
     if MODE == "live":
         # Initialize equity snapshot for live mode PnL tracking
@@ -146,7 +112,6 @@
             await asyncio.sleep(0.1)  # Small sleep to reduce rate limits
             ctx.exchange.set_leverage(sym, LEVERAGE)
             await asyncio.sleep(0.1)  # Small sleep to reduce rate limits
->>>>>>> e7badd10
 
     async def commands_poller():
         async def _handle(cmd: str):
@@ -164,35 +129,6 @@
         try:
             ctx.state = reset_if_new_day(ctx.state)
             
-<<<<<<< HEAD
-            # Reset daily target notification on new day
-            if ctx.state.pnl_today == 0.0:
-                daily_target_notified = False
-            
-            # Update PnL in live mode
-            if MODE == "live" and ctx.last_equity_snapshot is not None:
-                current_equity = ctx.exchange.get_balance_usdt()
-                pnl_delta = current_equity - ctx.last_equity_snapshot
-                if abs(pnl_delta) > 0.01:  # Only update if significant change
-                    ctx.state = update_pnl(ctx.state, pnl_delta)
-                    ctx.last_equity_snapshot = current_equity
-            
-            can_trade = can_open_new_trades(ctx.state)
-            
-            # Refresh universe if needed
-            import time
-            now = time.time()
-            if now - last_universe_refresh >= refresh_interval:
-                symbols = ctx.universe_selector.get_active_symbols(ctx.exchange)
-                log.info(f"Refreshed universe: {len(symbols)} symbols")
-                last_universe_refresh = now
-
-            for sym in symbols:
-                if ctx.state.paused:
-                    break
-                    
-                df = ctx.exchange.fetch_ohlcv_df(sym, timeframe=plan.universe.timeframe, limit=200)
-=======
             # Update PnL for live mode based on equity delta
             if MODE == "live" and ctx.initial_equity_snapshot is not None:
                 current_equity = ctx.exchange.get_balance_usdt()
@@ -217,66 +153,11 @@
                     break
                     
                 df = ctx.exchange.fetch_ohlcv_df(sym, timeframe=TIMEFRAME, limit=200)
->>>>>>> e7badd10
                 if df.empty or len(df) < 30:
                     continue
 
                 px = float(df["close"].iloc[-1])
                 
-<<<<<<< HEAD
-                # Use decide_trade to get signal, sl, tp, and score
-                trade_decision = decide_trade(df)
-                signal = trade_decision["signal"]
-                sl_price = trade_decision["sl"]
-                tp_price = trade_decision["tp"]
-                score = trade_decision["score"]
-                
-                if signal == "hold":
-                    continue
-
-                side = "buy" if sig == "buy" else "sell"
-                
-                # Get plan-driven position size and validate with guardrails
-                plan_position_pct = ctx.plan_loader.get_position_size_pct()
-                validated_position_pct = ctx.guardrails.validate_position_size(ctx.get_equity(), plan_position_pct * 100)
-                position_size_usd = ctx.get_equity() * validated_position_pct
-                
-                # Check if trade should be opened based on guardrails
-                trade_context = TradeContext(
-                    symbol=sym,
-                    side=side,
-                    entry_price=px,
-                    position_size_usd=position_size_usd,
-                    equity_usd=ctx.get_equity(),
-                    current_positions=ctx.guardrails.state.current_positions,
-                    daily_pnl=ctx.guardrails.state.daily_pnl
-                )
-                
-                check_result = ctx.guardrails.should_open_trade(trade_context)
-                if not check_result['allowed']:
-                    log.info(f"Trade blocked for {sym}: {check_result['reason']}")
-                    continue
-
-                # Open position
-                order = ctx.om.open_position_market(sym, side, validated_position_pct, price_hint=px)
-
-                if ctx.effective_mode == "live":
-                    # Live mode: use bracket orders with SL/TP from plan
-                    sl_pct = ctx.plan_loader.get_sl_pct()
-                    tp_pct = ctx.plan_loader.get_tp_pct()
-                    sl_price, tp_price = compute_sl_tp(px, side, sl_pct=sl_pct, tp_pct=tp_pct)
-                    
-                    # Compute amount in base from equity and price
-                    amount = position_size_usd / px
-                    
-                    # Place bracket orders
-                    ctx.om.place_brackets(sym, side, amount, sl_price, tp_price)
-                    
-                    # Update guardrails state
-                    ctx.guardrails.on_trade_opened(trade_context)
-                    
-                    await send_message(f"{sym} {side.upper()} @ {px:.2f} | SL {sl_price:.2f} | TP {tp_price:.2f} | Size: {validated_position_pct*100:.1f}%")
-=======
                 # Use decide_trade instead of decide_signal
                 trade_decision = decide_trade(df)
                 signal = trade_decision["signal"]
@@ -312,7 +193,6 @@
                     
                     # Send Telegram notification for live trades
                     await send_message(f"{sym} {side.upper()} @ {px:.2f} | SL {sl_price:.2f} | TP {tp_price:.2f} | Amount: {actual_amount:.6f}")
->>>>>>> e7badd10
                 else:
                     # Paper mode: keep current simulated quick exit logic
                     await asyncio.sleep(2)
@@ -335,11 +215,8 @@
                     await send_message(f"{sym} {side.upper()} @ {px:.2f} -> exit {px2:.2f} | PnL: {net_pnl:.2f} USDT | Daily: {ctx.guardrails.state.daily_pnl:.2f}")
 
                 save_balance(ctx.get_equity())
-<<<<<<< HEAD
-=======
 
                 # Re-check if we can still trade after this position
->>>>>>> e7badd10
                 can_trade = can_open_new_trades(ctx.state)
 
             await asyncio.sleep(SLEEP_SECONDS_BETWEEN_CYCLES)
