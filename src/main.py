from __future__ import annotations
import asyncio
import logging
from src.config import (
    MODE, BINANCE_TESTNET, BINANCE_API_KEY, BINANCE_API_SECRET, STARTING_BALANCE_USDT,
    POSITION_SIZE_PERCENT, DAILY_PROFIT_TARGET_USD, MAX_DAILY_LOSS_USD, TIMEFRAME, MAX_SYMBOLS,
    MIN_24H_VOLUME_USDT, SLEEP_SECONDS_BETWEEN_CYCLES, LOG_LEVEL, LEVERAGE, MARGIN_MODE, CAPITAL_MAX_USDT
)
from src.config.plan_loader import get_plan_loader
from src.risk.guardrails import get_guardrails, TradeContext
from src.universe.selector import get_universe_selector
from src.exchange.binance_client import BinanceFuturesClient
from src.strategy.strategy import decide_trade
from src.state import load_state, save_state, reset_if_new_day, can_open_new_trades, update_pnl
from src.orders.manager import OrderManager
from src.persistence.sqlite_store import save_balance, _ensure_db
from src.telegram.console import send_message, poll_commands

logging.basicConfig(level=getattr(logging, LOG_LEVEL.upper(), logging.WARNING),
                    format="%(asctime)s %(levelname)s %(name)s: %(message)s")
log = logging.getLogger("main")

class Context:
    def __init__(self):
        # Load plan configuration
        self.plan_loader = get_plan_loader()
        self.plan = self.plan_loader.load_plan()
        
        # Initialize risk guardrails
        self.guardrails = get_guardrails(self.plan_loader)
        
        # Initialize universe selector
        self.universe_selector = get_universe_selector(self.plan_loader)
        
        # Check if we should fallback to paper mode
        should_fallback = self.plan_loader.should_fallback_to_paper(BINANCE_API_KEY, BINANCE_API_SECRET)
        self.effective_mode = "paper" if should_fallback else MODE
        
        if should_fallback:
            log.warning(f"Plan mode '{self.plan.mode}' requires API credentials but they are missing. Running in paper mode.")
        
        # Initialize exchange client
        self.exchange = BinanceFuturesClient(BINANCE_API_KEY, BINANCE_API_SECRET, testnet=BINANCE_TESTNET)
        self.state = load_state()
        self.equity_usdt = STARTING_BALANCE_USDT if self.effective_mode == "paper" else max(STARTING_BALANCE_USDT, self.exchange.get_balance_usdt())
        self.om = OrderManager(self.exchange, self.get_equity)
        # Track last equity snapshot for live mode PnL tracking
        self.last_equity_snapshot = self.equity_usdt if MODE == "live" else None

    def get_equity(self) -> float:
        if self.effective_mode == "paper":
            return self.equity_usdt
        # Cap equity with CAPITAL_MAX_USDT for position sizing
        live_balance = max(0.0, self.exchange.get_balance_usdt())
        return min(live_balance, CAPITAL_MAX_USDT)

async def handle_command(text: str, ctx: Context):
    if text == "/status":
<<<<<<< HEAD
        msg = f"Mode: {MODE}\nEquity: {ctx.get_equity():.2f} USDT (capped at {CAPITAL_MAX_USDT:.0f})\nPNL hoy: {ctx.state.pnl_today:.2f}\nTarget: {DAILY_PROFIT_TARGET_USD:.2f} | MaxLoss: {MAX_DAILY_LOSS_USD:.2f}\nPausado: {ctx.state.paused}"
=======
        plan = ctx.plan
        risk_status = ctx.guardrails.get_risk_status()
        msg = (f"Profile: {plan.profile_name}\n"
               f"Mode: {ctx.effective_mode} (plan: {plan.mode})\n"
               f"Equity: {ctx.get_equity():.2f} USDT\n"
               f"Daily PnL: {risk_status['daily_pnl']:.2f} USDT\n"
               f"Positions: {risk_status['current_positions']}/{risk_status['max_positions']}\n"
               f"Paused: {ctx.state.paused}")
>>>>>>> 29e4ab14
        await send_message(msg)
    elif text == "/pause":
        ctx.state.paused = True
        save_state(ctx.state)
        await send_message("Bot pausado.")
    elif text == "/resume":
        ctx.state.paused = False
        save_state(ctx.state)
        await send_message("Bot reanudado.")
    elif text == "/refresh":
        ctx.universe_selector.force_refresh()
        await send_message("Universe refresh forced.")
    elif text == "/plan":
        plan = ctx.plan
        msg = (f"Plan: {plan.profile_name}\n"
               f"Mode: {plan.mode}\n"
               f"Universe: {plan.universe.mode}\n"
               f"Position size: {plan.risk.position_size_pct}%\n"
               f"Leverage: {plan.risk.leverage}x\n"
               f"Max positions: {plan.risk.max_concurrent_positions}")
        await send_message(msg)

async def trading_loop():
    _ensure_db()
    ctx = Context()

<<<<<<< HEAD
    await send_message("🤖 Bot iniciado en testnet.")
    symbols = ctx.exchange.get_usdt_perp_symbols(MIN_24H_VOLUME_USDT, MAX_SYMBOLS)
    await send_message(f"Universo: {', '.join(symbols[:10])}{'...' if len(symbols) > 10 else ''}")

    # If live mode, set leverage and margin mode for each symbol with error handling
    if MODE == "live":
        log.info(f"Setting leverage {LEVERAGE} and margin mode {MARGIN_MODE} for live trading")
        for sym in symbols:
            try:
                ctx.exchange.set_margin_mode(sym, MARGIN_MODE)
                await asyncio.sleep(0.1)  # Small delay to avoid rate limits
                ctx.exchange.set_leverage(sym, LEVERAGE)
                await asyncio.sleep(0.1)  # Small delay to avoid rate limits
            except Exception as e:
                log.warning(f"Failed to set leverage/margin for {sym}: {e}")

    # Daily target tracking variables
    daily_target_notified = False
=======
    # Load plan settings
    plan = ctx.plan
    log.info(f"Loaded plan '{plan.profile_name}' with mode '{plan.mode}' (effective: {ctx.effective_mode})")
    
    await send_message(f"🤖 Bot started - Plan: {plan.profile_name} ({ctx.effective_mode} mode)")
    
    # Get universe from plan-driven selector
    symbols = ctx.universe_selector.get_active_symbols(ctx.exchange)
    await send_message(f"Universe ({plan.universe.mode}): {', '.join(symbols[:10])}{'...' if len(symbols) > 10 else ''}")

    # If live mode, set leverage and margin mode for each symbol using plan settings
    if ctx.effective_mode == "live":
        leverage = plan.risk.leverage
        margin_mode = plan.risk.margin_mode
        log.info(f"Setting leverage {leverage} and margin mode {margin_mode} for live trading")
        for sym in symbols:
            try:
                ctx.exchange.set_margin_mode(sym, margin_mode)
                ctx.exchange.set_leverage(sym, leverage)
                log.debug(f"Set {sym}: leverage={leverage}, margin_mode={margin_mode}")
            except Exception as e:
                log.warning(f"Failed to set leverage/margin for {sym}: {e}")
>>>>>>> 29e4ab14

    async def commands_poller():
        async def _handle(cmd: str):
            await handle_command(cmd, ctx)
        await poll_commands(_handle)

    # Start command poller as concurrent task
    asyncio.create_task(commands_poller())

    # Refresh universe periodically based on plan settings
    last_universe_refresh = 0
    refresh_interval = plan.universe.dynamic_selector.refresh_interval_min * 60 if plan.universe.mode == "dynamic" else 3600

    while True:
        try:
            ctx.state = reset_if_new_day(ctx.state)
            
            # Reset daily target notification on new day
            if ctx.state.pnl_today == 0.0:
                daily_target_notified = False
            
            # Update PnL in live mode
            if MODE == "live" and ctx.last_equity_snapshot is not None:
                current_equity = ctx.exchange.get_balance_usdt()
                pnl_delta = current_equity - ctx.last_equity_snapshot
                if abs(pnl_delta) > 0.01:  # Only update if significant change
                    ctx.state = update_pnl(ctx.state, pnl_delta)
                    ctx.last_equity_snapshot = current_equity
            
            can_trade = can_open_new_trades(ctx.state)
            
<<<<<<< HEAD
            # Check if daily targets reached and send single notification
            if not daily_target_notified and (
                ctx.state.pnl_today >= DAILY_PROFIT_TARGET_USD or 
                ctx.state.pnl_today <= -MAX_DAILY_LOSS_USD
            ):
                if ctx.state.pnl_today >= DAILY_PROFIT_TARGET_USD:
                    await send_message(f"🎯 Daily profit target reached: {ctx.state.pnl_today:.2f} USDT. Trading paused for today.")
                else:
                    await send_message(f"🚨 Daily loss limit reached: {ctx.state.pnl_today:.2f} USDT. Trading paused for today.")
                daily_target_notified = True

            for sym in symbols:
                if not can_trade:
                    break
                    
                df = ctx.exchange.fetch_ohlcv_df(sym, timeframe=TIMEFRAME, limit=200)
=======
            # Refresh universe if needed
            import time
            now = time.time()
            if now - last_universe_refresh >= refresh_interval:
                symbols = ctx.universe_selector.get_active_symbols(ctx.exchange)
                log.info(f"Refreshed universe: {len(symbols)} symbols")
                last_universe_refresh = now

            for sym in symbols:
                if ctx.state.paused:
                    break
                    
                df = ctx.exchange.fetch_ohlcv_df(sym, timeframe=plan.universe.timeframe, limit=200)
>>>>>>> 29e4ab14
                if df.empty or len(df) < 30:
                    continue

                px = float(df["close"].iloc[-1])
                
                # Use decide_trade to get signal, sl, tp, and score
                trade_decision = decide_trade(df)
                signal = trade_decision["signal"]
                sl_price = trade_decision["sl"]
                tp_price = trade_decision["tp"]
                score = trade_decision["score"]
                
                if signal == "hold":
                    continue

<<<<<<< HEAD
                # Check trade feasibility before attempting
                notional = ctx.get_equity() * POSITION_SIZE_PERCENT
                if not ctx.exchange.is_trade_feasible(sym, notional, px):
                    log.debug(f"Trade not feasible for {sym}: notional={notional:.2f}, price={px:.4f}")
                    continue

                side = "buy" if signal == "buy" else "sell"
                order = ctx.om.open_position_market(sym, side, POSITION_SIZE_PERCENT, price_hint=px)
                
                if order is None:
                    continue  # Skip if order couldn't be placed

                if MODE == "live":
                    # Use returned order amount or fallback to sizing for brackets
                    order_amount = float(order.get("amount", notional / px))
                    
                    # Place bracket orders using OrderManager
                    bracket_result = ctx.om.place_brackets(sym, side, order_amount, sl_price, tp_price)
                    
                    if bracket_result:
                        await send_message(f"🔄 {sym} {side.upper()} @ {px:.4f} | SL {sl_price:.4f} | TP {tp_price:.4f} | Score: {score:.3f}")
                    else:
                        await send_message(f"🔄 {sym} {side.upper()} @ {px:.4f} (brackets failed)")
=======
                side = "buy" if sig == "buy" else "sell"
                
                # Get plan-driven position size and validate with guardrails
                plan_position_pct = ctx.plan_loader.get_position_size_pct()
                validated_position_pct = ctx.guardrails.validate_position_size(ctx.get_equity(), plan_position_pct * 100)
                position_size_usd = ctx.get_equity() * validated_position_pct
                
                # Check if trade should be opened based on guardrails
                trade_context = TradeContext(
                    symbol=sym,
                    side=side,
                    entry_price=px,
                    position_size_usd=position_size_usd,
                    equity_usd=ctx.get_equity(),
                    current_positions=ctx.guardrails.state.current_positions,
                    daily_pnl=ctx.guardrails.state.daily_pnl
                )
                
                check_result = ctx.guardrails.should_open_trade(trade_context)
                if not check_result['allowed']:
                    log.info(f"Trade blocked for {sym}: {check_result['reason']}")
                    continue

                # Open position
                order = ctx.om.open_position_market(sym, side, validated_position_pct, price_hint=px)

                if ctx.effective_mode == "live":
                    # Live mode: use bracket orders with SL/TP from plan
                    sl_pct = ctx.plan_loader.get_sl_pct()
                    tp_pct = ctx.plan_loader.get_tp_pct()
                    sl_price, tp_price = compute_sl_tp(px, side, sl_pct=sl_pct, tp_pct=tp_pct)
                    
                    # Compute amount in base from equity and price
                    amount = position_size_usd / px
                    
                    # Place bracket orders
                    ctx.om.place_brackets(sym, side, amount, sl_price, tp_price)
                    
                    # Update guardrails state
                    ctx.guardrails.on_trade_opened(trade_context)
                    
                    await send_message(f"{sym} {side.upper()} @ {px:.2f} | SL {sl_price:.2f} | TP {tp_price:.2f} | Size: {validated_position_pct*100:.1f}%")
>>>>>>> 29e4ab14
                else:
                    # Paper mode: keep current simulated quick exit logic
                    await asyncio.sleep(2)
                    df2 = ctx.exchange.fetch_ohlcv_df(sym, timeframe=plan.universe.timeframe, limit=2)
                    if df2.empty:
                        continue
                    px2 = float(df2["close"].iloc[-1])
                    amount_usd = position_size_usd
                    gross_pnl = (px2 - px) * (1 if side == "buy" else -1) * (amount_usd / px)
                    fees = amount_usd * 0.0004  # ida+vuelta aprox
                    net_pnl = gross_pnl - fees

                    ctx.equity_usdt += net_pnl
                    ctx.state = update_pnl(ctx.state, net_pnl)
                    
<<<<<<< HEAD
                    await send_message(f"📊 {sym} {side.upper()} @ {px:.4f} -> exit {px2:.4f} | PnL: {net_pnl:.2f} USDT | Day PnL: {ctx.state.pnl_today:.2f}")
=======
                    # Update guardrails state
                    ctx.guardrails.on_trade_opened(trade_context)
                    ctx.guardrails.on_trade_closed(sym, net_pnl)
                    
                    await send_message(f"{sym} {side.upper()} @ {px:.2f} -> exit {px2:.2f} | PnL: {net_pnl:.2f} USDT | Daily: {ctx.guardrails.state.daily_pnl:.2f}")
>>>>>>> 29e4ab14

                save_balance(ctx.get_equity())
                can_trade = can_open_new_trades(ctx.state)

            await asyncio.sleep(SLEEP_SECONDS_BETWEEN_CYCLES)
        except Exception as e:
            log.exception(f"Loop error: {e}")
            await asyncio.sleep(2)

if __name__ == "__main__":
    try:
        asyncio.run(trading_loop())
    except KeyboardInterrupt:
        log.info("Stopping...")<|MERGE_RESOLUTION|>--- conflicted
+++ resolved
@@ -56,9 +56,6 @@
 
 async def handle_command(text: str, ctx: Context):
     if text == "/status":
-<<<<<<< HEAD
-        msg = f"Mode: {MODE}\nEquity: {ctx.get_equity():.2f} USDT (capped at {CAPITAL_MAX_USDT:.0f})\nPNL hoy: {ctx.state.pnl_today:.2f}\nTarget: {DAILY_PROFIT_TARGET_USD:.2f} | MaxLoss: {MAX_DAILY_LOSS_USD:.2f}\nPausado: {ctx.state.paused}"
-=======
         plan = ctx.plan
         risk_status = ctx.guardrails.get_risk_status()
         msg = (f"Profile: {plan.profile_name}\n"
@@ -67,7 +64,6 @@
                f"Daily PnL: {risk_status['daily_pnl']:.2f} USDT\n"
                f"Positions: {risk_status['current_positions']}/{risk_status['max_positions']}\n"
                f"Paused: {ctx.state.paused}")
->>>>>>> 29e4ab14
         await send_message(msg)
     elif text == "/pause":
         ctx.state.paused = True
@@ -94,26 +90,6 @@
     _ensure_db()
     ctx = Context()
 
-<<<<<<< HEAD
-    await send_message("🤖 Bot iniciado en testnet.")
-    symbols = ctx.exchange.get_usdt_perp_symbols(MIN_24H_VOLUME_USDT, MAX_SYMBOLS)
-    await send_message(f"Universo: {', '.join(symbols[:10])}{'...' if len(symbols) > 10 else ''}")
-
-    # If live mode, set leverage and margin mode for each symbol with error handling
-    if MODE == "live":
-        log.info(f"Setting leverage {LEVERAGE} and margin mode {MARGIN_MODE} for live trading")
-        for sym in symbols:
-            try:
-                ctx.exchange.set_margin_mode(sym, MARGIN_MODE)
-                await asyncio.sleep(0.1)  # Small delay to avoid rate limits
-                ctx.exchange.set_leverage(sym, LEVERAGE)
-                await asyncio.sleep(0.1)  # Small delay to avoid rate limits
-            except Exception as e:
-                log.warning(f"Failed to set leverage/margin for {sym}: {e}")
-
-    # Daily target tracking variables
-    daily_target_notified = False
-=======
     # Load plan settings
     plan = ctx.plan
     log.info(f"Loaded plan '{plan.profile_name}' with mode '{plan.mode}' (effective: {ctx.effective_mode})")
@@ -136,7 +112,6 @@
                 log.debug(f"Set {sym}: leverage={leverage}, margin_mode={margin_mode}")
             except Exception as e:
                 log.warning(f"Failed to set leverage/margin for {sym}: {e}")
->>>>>>> 29e4ab14
 
     async def commands_poller():
         async def _handle(cmd: str):
@@ -168,24 +143,6 @@
             
             can_trade = can_open_new_trades(ctx.state)
             
-<<<<<<< HEAD
-            # Check if daily targets reached and send single notification
-            if not daily_target_notified and (
-                ctx.state.pnl_today >= DAILY_PROFIT_TARGET_USD or 
-                ctx.state.pnl_today <= -MAX_DAILY_LOSS_USD
-            ):
-                if ctx.state.pnl_today >= DAILY_PROFIT_TARGET_USD:
-                    await send_message(f"🎯 Daily profit target reached: {ctx.state.pnl_today:.2f} USDT. Trading paused for today.")
-                else:
-                    await send_message(f"🚨 Daily loss limit reached: {ctx.state.pnl_today:.2f} USDT. Trading paused for today.")
-                daily_target_notified = True
-
-            for sym in symbols:
-                if not can_trade:
-                    break
-                    
-                df = ctx.exchange.fetch_ohlcv_df(sym, timeframe=TIMEFRAME, limit=200)
-=======
             # Refresh universe if needed
             import time
             now = time.time()
@@ -199,7 +156,6 @@
                     break
                     
                 df = ctx.exchange.fetch_ohlcv_df(sym, timeframe=plan.universe.timeframe, limit=200)
->>>>>>> 29e4ab14
                 if df.empty or len(df) < 30:
                     continue
 
@@ -215,31 +171,6 @@
                 if signal == "hold":
                     continue
 
-<<<<<<< HEAD
-                # Check trade feasibility before attempting
-                notional = ctx.get_equity() * POSITION_SIZE_PERCENT
-                if not ctx.exchange.is_trade_feasible(sym, notional, px):
-                    log.debug(f"Trade not feasible for {sym}: notional={notional:.2f}, price={px:.4f}")
-                    continue
-
-                side = "buy" if signal == "buy" else "sell"
-                order = ctx.om.open_position_market(sym, side, POSITION_SIZE_PERCENT, price_hint=px)
-                
-                if order is None:
-                    continue  # Skip if order couldn't be placed
-
-                if MODE == "live":
-                    # Use returned order amount or fallback to sizing for brackets
-                    order_amount = float(order.get("amount", notional / px))
-                    
-                    # Place bracket orders using OrderManager
-                    bracket_result = ctx.om.place_brackets(sym, side, order_amount, sl_price, tp_price)
-                    
-                    if bracket_result:
-                        await send_message(f"🔄 {sym} {side.upper()} @ {px:.4f} | SL {sl_price:.4f} | TP {tp_price:.4f} | Score: {score:.3f}")
-                    else:
-                        await send_message(f"🔄 {sym} {side.upper()} @ {px:.4f} (brackets failed)")
-=======
                 side = "buy" if sig == "buy" else "sell"
                 
                 # Get plan-driven position size and validate with guardrails
@@ -282,7 +213,6 @@
                     ctx.guardrails.on_trade_opened(trade_context)
                     
                     await send_message(f"{sym} {side.upper()} @ {px:.2f} | SL {sl_price:.2f} | TP {tp_price:.2f} | Size: {validated_position_pct*100:.1f}%")
->>>>>>> 29e4ab14
                 else:
                     # Paper mode: keep current simulated quick exit logic
                     await asyncio.sleep(2)
@@ -298,15 +228,11 @@
                     ctx.equity_usdt += net_pnl
                     ctx.state = update_pnl(ctx.state, net_pnl)
                     
-<<<<<<< HEAD
-                    await send_message(f"📊 {sym} {side.upper()} @ {px:.4f} -> exit {px2:.4f} | PnL: {net_pnl:.2f} USDT | Day PnL: {ctx.state.pnl_today:.2f}")
-=======
                     # Update guardrails state
                     ctx.guardrails.on_trade_opened(trade_context)
                     ctx.guardrails.on_trade_closed(sym, net_pnl)
                     
                     await send_message(f"{sym} {side.upper()} @ {px:.2f} -> exit {px2:.2f} | PnL: {net_pnl:.2f} USDT | Daily: {ctx.guardrails.state.daily_pnl:.2f}")
->>>>>>> 29e4ab14
 
                 save_balance(ctx.get_equity())
                 can_trade = can_open_new_trades(ctx.state)
