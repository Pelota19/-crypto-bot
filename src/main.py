--- conflicted
+++ resolved
@@ -4,12 +4,8 @@
 from src.config import (
     MODE, BINANCE_TESTNET, BINANCE_API_KEY, BINANCE_API_SECRET, STARTING_BALANCE_USDT,
     POSITION_SIZE_PERCENT, DAILY_PROFIT_TARGET_USD, MAX_DAILY_LOSS_USD, TIMEFRAME, MAX_SYMBOLS,
-<<<<<<< HEAD
-    MIN_24H_VOLUME_USDT, SLEEP_SECONDS_BETWEEN_CYCLES, LOG_LEVEL, LEVERAGE, MARGIN_MODE, CAPITAL_MAX_USDT
-=======
     MIN_24H_VOLUME_USDT, SLEEP_SECONDS_BETWEEN_CYCLES, LOG_LEVEL, LEVERAGE, MARGIN_MODE,
     CAPITAL_MAX_USDT
->>>>>>> 95ece898
 )
 from src.exchange.binance_client import BinanceFuturesClient
 from src.strategy.strategy import decide_trade
@@ -31,15 +27,9 @@
         self.om = OrderManager(self.exchange, self.get_equity)
 
     def get_equity(self) -> float:
-        """Get equity capped to CAPITAL_MAX_USDT in live mode, or virtual equity in paper mode."""
         if MODE == "paper":
-<<<<<<< HEAD
-            return self.equity_usdt
-        return min(CAPITAL_MAX_USDT, max(0.0, self.exchange.get_balance_usdt()))
-=======
             return min(self.equity_usdt, CAPITAL_MAX_USDT)
         return min(max(0.0, self.exchange.get_balance_usdt()), CAPITAL_MAX_USDT)
->>>>>>> 95ece898
 
 async def handle_command(text: str, ctx: Context):
     if text == "/status":
@@ -87,12 +77,6 @@
                     continue
 
                 px = float(df["close"].iloc[-1])
-<<<<<<< HEAD
-                trade_decision = decide_trade(df)
-                
-                signal = trade_decision["signal"]
-                if not can_trade or signal == "hold":
-=======
                 
                 # Use the new decide_trade function to get signal, sl, tp, and score
                 trade_decision = decide_trade(df)
@@ -100,26 +84,11 @@
                 score = trade_decision["score"]
                 
                 if not can_trade or sig == "hold":
->>>>>>> 95ece898
                     continue
 
                 # Check if trade is feasible (meets minQty requirements)
                 notional_usd = ctx.get_equity() * POSITION_SIZE_PERCENT
                 if not ctx.exchange.is_trade_feasible(sym, notional_usd, px):
-<<<<<<< HEAD
-                    log.warning(f"{sym}: Trade not feasible with notional ${notional_usd:.2f} @ price {px:.2f}")
-                    continue
-
-                side = "buy" if signal == "buy" else "sell"
-                sl_price = float(trade_decision["sl"])
-                tp_price = float(trade_decision["tp"])
-                score = float(trade_decision["score"])
-
-                try:
-                    order = ctx.om.open_position_market(sym, side, POSITION_SIZE_PERCENT, price_hint=px)
-                    if not order:
-                        log.warning(f"{sym}: Failed to open position (likely minQty issue)")
-=======
                     log.info(f"Skipping {sym}: trade below minQty (notional: {notional_usd:.2f} USD)")
                     continue
 
@@ -141,44 +110,20 @@
                     await asyncio.sleep(2)
                     df2 = ctx.exchange.fetch_ohlcv_df(sym, timeframe=TIMEFRAME, limit=2)
                     if df2.empty:
->>>>>>> 95ece898
                         continue
+                    px2 = float(df2["close"].iloc[-1])
+                    amount_usd = ctx.get_equity() * POSITION_SIZE_PERCENT
+                    gross_pnl = (px2 - px) * (1 if side == "buy" else -1) * (amount_usd / px)
+                    fees = amount_usd * 0.0004  # ida+vuelta aprox
+                    net_pnl = gross_pnl - fees
 
-<<<<<<< HEAD
-                    if MODE == "live":
-                        # Live mode: use bracket orders with dynamic SL/TP from strategy
-                        amount = (ctx.get_equity() * POSITION_SIZE_PERCENT) / px
-                        ctx.om.place_brackets(sym, side, amount, sl_price, tp_price)
-                        
-                        await send_message(f"🎯 {sym} {side.upper()} @ {px:.2f} | Score: {score:.3f} | SL {sl_price:.2f} | TP {tp_price:.2f}")
-                    else:
-                        # Paper mode: keep current simulated quick exit logic
-                        await asyncio.sleep(2)
-                        df2 = ctx.exchange.fetch_ohlcv_df(sym, timeframe=TIMEFRAME, limit=2)
-                        if df2.empty:
-                            continue
-                        px2 = float(df2["close"].iloc[-1])
-                        amount_usd = ctx.get_equity() * POSITION_SIZE_PERCENT
-                        gross_pnl = (px2 - px) * (1 if side == "buy" else -1) * (amount_usd / px)
-                        fees = amount_usd * 0.0004  # ida+vuelta aprox
-                        net_pnl = gross_pnl - fees
-
-                        ctx.equity_usdt += net_pnl
-                        ctx.state = update_pnl(ctx.state, net_pnl)
-                        
-                        await send_message(f"{sym} {side.upper()} @ {px:.2f} -> exit {px2:.2f} | PnL: {net_pnl:.2f} USDT | PnL día: {ctx.state.pnl_today:.2f}")
-
-                except Exception as e:
-                    log.warning(f"{sym}: Order execution failed: {e}")
-                    continue
-=======
                     ctx.equity_usdt += net_pnl
                     ctx.state = update_pnl(ctx.state, net_pnl)
                     
                     await send_message(f"{sym} {side.upper()} @ {px:.2f} -> exit {px2:.2f} | PnL: {net_pnl:.2f} USDT | PnL día: {ctx.state.pnl_today:.2f} | Score: {score:.3f}")
->>>>>>> 95ece898
 
                 save_balance(ctx.get_equity())
+
                 can_trade = can_open_new_trades(ctx.state)
 
             await asyncio.sleep(SLEEP_SECONDS_BETWEEN_CYCLES)
