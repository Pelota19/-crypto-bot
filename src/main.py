from __future__ import annotations
import logging
<<<<<<< HEAD
from src.config import (
    MODE, BINANCE_TESTNET, BINANCE_API_KEY, BINANCE_API_SECRET, CAPITAL_MAX_USDT,
    STARTING_BALANCE_USDT, POSITION_SIZE_PERCENT, DAILY_PROFIT_TARGET_USD, 
    MAX_DAILY_LOSS_USD, TIMEFRAME, MAX_SYMBOLS, MIN_24H_VOLUME_USDT, 
    SLEEP_SECONDS_BETWEEN_CYCLES, LOG_LEVEL, LEVERAGE, MARGIN_MODE
)
from src.config.plan_loader import get_plan_loader
from src.risk.guardrails import get_guardrails, TradeContext
from src.universe.selector import get_universe_selector
from src.exchange.binance_client import BinanceFuturesClient
from src.strategy.strategy import decide_trade
from src.state import load_state, save_state, reset_if_new_day, can_open_new_trades, update_pnl
from src.orders.manager import OrderManager
from src.persistence.sqlite_store import save_balance, _ensure_db
from src.telegram.console import send_message, poll_commands

logging.basicConfig(level=getattr(logging, LOG_LEVEL.upper(), logging.WARNING),
                    format="%(asctime)s %(levelname)s %(name)s: %(message)s")
log = logging.getLogger("main")

class Context:
    def __init__(self):
        # Load plan configuration
        self.plan_loader = get_plan_loader()
        self.plan = self.plan_loader.load_plan()
        
        # Initialize risk guardrails
        self.guardrails = get_guardrails(self.plan_loader)
        
        # Initialize universe selector
        self.universe_selector = get_universe_selector(self.plan_loader)
        
        # Check if we should fallback to paper mode
        should_fallback = self.plan_loader.should_fallback_to_paper(BINANCE_API_KEY, BINANCE_API_SECRET)
        self.effective_mode = "paper" if should_fallback else MODE
        
        if should_fallback:
            log.warning(f"Plan mode '{self.plan.mode}' requires API credentials but they are missing. Running in paper mode.")
        
        # Initialize exchange client
        self.exchange = BinanceFuturesClient(BINANCE_API_KEY, BINANCE_API_SECRET, testnet=BINANCE_TESTNET)
        self.state = load_state()
        # Initialize balance - use starting balance for paper mode, exchange balance for live (but cap for sizing)
        self.balance_snapshot = STARTING_BALANCE_USDT if MODE == "paper" else max(STARTING_BALANCE_USDT, self.exchange.get_balance_usdt())
        self.om = OrderManager(self.exchange, self.get_equity)
        # Snapshot for live mode PnL tracking
        self.initial_equity_snapshot = None

    def get_equity(self) -> float:
        """Get current equity, capped at CAPITAL_MAX_USDT for position sizing purposes."""
        if MODE == "paper":
            return min(self.balance_snapshot, CAPITAL_MAX_USDT)
        current = self.exchange.get_balance_usdt()
        return min(max(0.0, current), CAPITAL_MAX_USDT)

    def get_actual_balance(self) -> float:
        """Get actual balance without capital cap for PnL tracking."""
        if MODE == "paper":
            return self.balance_snapshot
        return max(0.0, self.exchange.get_balance_usdt())

async def handle_command(text: str, ctx: Context):
    """Handle telegram commands."""
    if text == "/status":
        actual_balance = ctx.get_actual_balance()
        equity_for_sizing = ctx.get_equity()
        msg = (
            f"🤖 <b>Bot Status</b>\n"
            f"Mode: {MODE} ({'testnet' if BINANCE_TESTNET else 'mainnet'})\n"
            f"Balance: {actual_balance:.2f} USDT\n"
            f"Capital for sizing: {equity_for_sizing:.2f} USDT\n"
            f"PnL Today: {ctx.state.pnl_today:.2f} USDT\n"
            f"Target: +{DAILY_PROFIT_TARGET_USD:.0f} | Max Loss: -{MAX_DAILY_LOSS_USD:.0f}\n"
            f"Status: {'🔴 PAUSED' if ctx.state.paused else '🟢 ACTIVE'}"
        )
        await send_message(msg)
    elif text == "/pause":
        ctx.state.paused = True
        save_state(ctx.state)
        await send_message("🔴 Bot paused. No new trades will be opened.")
    elif text == "/resume":
        ctx.state.paused = False
        save_state(ctx.state)
        await send_message("🟢 Bot resumed. Ready to trade!")

async def trading_loop():
    """Main trading loop orchestrator."""
    _ensure_db()
    ctx = Context()

    # Startup message
    mode_msg = f"🚀 Bot started in <b>{MODE}</b> mode on <b>{'Testnet' if BINANCE_TESTNET else 'MAINNET'}</b>"
    capital_msg = f"💰 Capital cap: {CAPITAL_MAX_USDT:.0f} USDT | Daily target: +{DAILY_PROFIT_TARGET_USD:.0f} USD"
    await send_message(f"{mode_msg}\n{capital_msg}")

    # Get trading universe
    symbols = ctx.exchange.get_usdt_perp_symbols(MIN_24H_VOLUME_USDT, MAX_SYMBOLS)
    universe_msg = f"🎯 Universe: {', '.join(symbols[:5])}{'...' if len(symbols) > 5 else ''} ({len(symbols)} symbols)"
    await send_message(universe_msg)

    # Set leverage and margin mode for live trading
    if MODE == "live":
        # Initialize equity snapshot for live mode PnL tracking
        ctx.initial_equity_snapshot = ctx.exchange.get_balance_usdt()
        
        log.warning(f"Setting leverage {LEVERAGE} and margin mode {MARGIN_MODE} for live trading")
        for sym in symbols:
            success_margin = ctx.exchange.set_margin_mode(sym, MARGIN_MODE)
            success_leverage = ctx.exchange.set_leverage(sym, LEVERAGE)
            if not (success_margin and success_leverage):
                log.warning(f"Failed to set margin/leverage for {sym}")

    # Start telegram command polling
    async def commands_poller():
        async def _handle(cmd: str):
            await handle_command(cmd, ctx)
        await poll_commands(_handle)

    # Start command poller as concurrent task
    asyncio.create_task(commands_poller())

    # Main trading loop
    while True:
        try:
            # Reset state if new day
            ctx.state = reset_if_new_day(ctx.state)
            
            # Check if we can trade (not paused, within daily limits)
            can_trade = can_open_new_trades(ctx.state)
            
            # Check if daily target reached and notify
            if ctx.state.pnl_today >= DAILY_PROFIT_TARGET_USD:
                if can_trade:  # First time reaching target
                    await send_message(f"🎉 Daily profit target reached: +{ctx.state.pnl_today:.2f} USD! Stopping new trades.")
                can_trade = False
            elif ctx.state.pnl_today <= -MAX_DAILY_LOSS_USD:
                if can_trade:  # First time hitting max loss
                    await send_message(f"⚠️ Daily loss limit reached: {ctx.state.pnl_today:.2f} USD! Stopping new trades.")
                can_trade = False

            # Iterate through symbols
            for sym in symbols:
                try:
                    # Fetch market data
                    df = ctx.exchange.fetch_ohlcv_df(sym, timeframe=TIMEFRAME, limit=200)
                    if df.empty or len(df) < 30:
                        continue

                    current_price = float(df["close"].iloc[-1])
                    
                    # Calculate position notional to check feasibility
                    equity_for_sizing = ctx.get_equity()
                    notional = equity_for_sizing * POSITION_SIZE_PERCENT
                    
                    # Check if trade is feasible (respects minQty)
                    if not ctx.exchange.is_trade_feasible(sym, notional, current_price):
                        continue

                    # Get trading decision from strategy
                    decision = decide_trade(df)
                    signal = decision["signal"]
                    
                    # Skip if hold signal or can't trade
                    if not can_trade or signal == "hold":
                        continue

                    # Open position
                    side = signal  # "buy" or "sell"
                    order = ctx.om.open_position_market(sym, side, POSITION_SIZE_PERCENT, price_hint=current_price)
                    
                    if order is None:
                        continue  # Order was skipped (amount below minQty)

                    # Calculate position amount for brackets
                    amount_usd = equity_for_sizing * POSITION_SIZE_PERCENT
                    position_amount = amount_usd / current_price

                    if MODE == "live":
                        # Place bracket orders (SL/TP) from strategy decision
                        sl_price = decision["sl"]
                        tp_price = decision["tp"]
                        
                        if sl_price > 0 and tp_price > 0:
                            bracket_result = ctx.om.place_brackets(sym, side, position_amount, sl_price, tp_price)
                            
                            # Notify successful trade with brackets
                            score = decision["score"]
                            msg = (
                                f"📈 <b>{sym}</b> {side.upper()} @ {current_price:.4f}\n"
                                f"💰 Size: {amount_usd:.0f} USDT\n"
                                f"🛡️ SL: {sl_price:.4f} | 🎯 TP: {tp_price:.4f}\n"
                                f"🤖 AI Score: {score:.3f}"
                            )
                            await send_message(msg)
                        
                        # Update PnL tracking by snapshotting balance
                        current_balance = ctx.get_actual_balance()
                        pnl_delta = current_balance - ctx.balance_snapshot
                        if abs(pnl_delta) > 0.01:  # Only update if meaningful change
                            ctx.state = update_pnl(ctx.state, pnl_delta)
                            ctx.balance_snapshot = current_balance
                            
                    else:
                        # Paper mode: simulate quick exit for demo
                        await asyncio.sleep(2)
                        df2 = ctx.exchange.fetch_ohlcv_df(sym, timeframe=TIMEFRAME, limit=2)
                        if df2.empty:
                            continue
                            
                        exit_price = float(df2["close"].iloc[-1])
                        gross_pnl = (exit_price - current_price) * (1 if side == "buy" else -1) * (amount_usd / current_price)
                        fees = amount_usd * 0.0004  # Approximate round-trip fees
                        net_pnl = gross_pnl - fees

                        # Update paper trading balance and PnL
                        ctx.balance_snapshot += net_pnl
                        ctx.state = update_pnl(ctx.state, net_pnl)
                        
                        # Notify paper trade result
                        direction = "📈" if net_pnl > 0 else "📉"
                        msg = (
                            f"{direction} <b>{sym}</b> {side.upper()}\n"
                            f"Entry: {current_price:.4f} → Exit: {exit_price:.4f}\n"
                            f"PnL: {net_pnl:.2f} USDT | Day: {ctx.state.pnl_today:.2f} USDT"
                        )
                        await send_message(msg)

                    # Save balance snapshot
                    save_balance(ctx.get_actual_balance())
                    
                    # Re-check if we can continue trading
                    can_trade = can_open_new_trades(ctx.state)
                    if not can_trade:
                        break  # Stop iterating symbols if we hit limits
                        
                except Exception as e:
                    log.warning(f"Error processing {sym}: {e}")
                    continue

            # Sleep between cycles
            await asyncio.sleep(SLEEP_SECONDS_BETWEEN_CYCLES)
            
        except Exception as e:
            log.exception(f"Main loop error: {e}")
            await send_message(f"⚠️ Error in main loop: {str(e)}")
            await asyncio.sleep(5)

if __name__ == "__main__":
    try:
        asyncio.run(trading_loop())
    except KeyboardInterrupt:
        log.info("Bot stopped by user")
    except Exception as e:
        log.exception(f"Fatal error: {e}")
=======
import time

from src.config import LOG_LEVEL
from src.simple_strategy import decide_trade
from src.orders.manager import order_manager

logging.basicConfig(level=LOG_LEVEL)
logger = logging.getLogger(__name__)


def run_once():
    # Ejemplo de ejecución mínima: datos ficticios
    symbol = "BTC/USDT"
    price = 50000.0
    atr = 200.0
    features = {
        "mom": 0.5,
        "rsi_centered": 0.1,
        "vwap_dev": -0.2,
        "atr_regime": -0.1,
        "micro_trend": 0.3,
    }

    decision = decide_trade(symbol, features, price, atr)
    if not decision:
        logger.info("No signal for %s", symbol)
        return

    order = order_manager.place_order(symbol, decision["side"], decision["qty"], decision["price"], sl=decision["sl"], tp=decision["tp"])
    logger.info("Order placed: %s", order)


if __name__ == "__main__":
    logger.info("Starting bot (demo run)")
    run_once()
>>>>>>> 4912a2a1
<|MERGE_RESOLUTION|>--- conflicted
+++ resolved
@@ -1,261 +1,5 @@
 from __future__ import annotations
 import logging
-<<<<<<< HEAD
-from src.config import (
-    MODE, BINANCE_TESTNET, BINANCE_API_KEY, BINANCE_API_SECRET, CAPITAL_MAX_USDT,
-    STARTING_BALANCE_USDT, POSITION_SIZE_PERCENT, DAILY_PROFIT_TARGET_USD, 
-    MAX_DAILY_LOSS_USD, TIMEFRAME, MAX_SYMBOLS, MIN_24H_VOLUME_USDT, 
-    SLEEP_SECONDS_BETWEEN_CYCLES, LOG_LEVEL, LEVERAGE, MARGIN_MODE
-)
-from src.config.plan_loader import get_plan_loader
-from src.risk.guardrails import get_guardrails, TradeContext
-from src.universe.selector import get_universe_selector
-from src.exchange.binance_client import BinanceFuturesClient
-from src.strategy.strategy import decide_trade
-from src.state import load_state, save_state, reset_if_new_day, can_open_new_trades, update_pnl
-from src.orders.manager import OrderManager
-from src.persistence.sqlite_store import save_balance, _ensure_db
-from src.telegram.console import send_message, poll_commands
-
-logging.basicConfig(level=getattr(logging, LOG_LEVEL.upper(), logging.WARNING),
-                    format="%(asctime)s %(levelname)s %(name)s: %(message)s")
-log = logging.getLogger("main")
-
-class Context:
-    def __init__(self):
-        # Load plan configuration
-        self.plan_loader = get_plan_loader()
-        self.plan = self.plan_loader.load_plan()
-        
-        # Initialize risk guardrails
-        self.guardrails = get_guardrails(self.plan_loader)
-        
-        # Initialize universe selector
-        self.universe_selector = get_universe_selector(self.plan_loader)
-        
-        # Check if we should fallback to paper mode
-        should_fallback = self.plan_loader.should_fallback_to_paper(BINANCE_API_KEY, BINANCE_API_SECRET)
-        self.effective_mode = "paper" if should_fallback else MODE
-        
-        if should_fallback:
-            log.warning(f"Plan mode '{self.plan.mode}' requires API credentials but they are missing. Running in paper mode.")
-        
-        # Initialize exchange client
-        self.exchange = BinanceFuturesClient(BINANCE_API_KEY, BINANCE_API_SECRET, testnet=BINANCE_TESTNET)
-        self.state = load_state()
-        # Initialize balance - use starting balance for paper mode, exchange balance for live (but cap for sizing)
-        self.balance_snapshot = STARTING_BALANCE_USDT if MODE == "paper" else max(STARTING_BALANCE_USDT, self.exchange.get_balance_usdt())
-        self.om = OrderManager(self.exchange, self.get_equity)
-        # Snapshot for live mode PnL tracking
-        self.initial_equity_snapshot = None
-
-    def get_equity(self) -> float:
-        """Get current equity, capped at CAPITAL_MAX_USDT for position sizing purposes."""
-        if MODE == "paper":
-            return min(self.balance_snapshot, CAPITAL_MAX_USDT)
-        current = self.exchange.get_balance_usdt()
-        return min(max(0.0, current), CAPITAL_MAX_USDT)
-
-    def get_actual_balance(self) -> float:
-        """Get actual balance without capital cap for PnL tracking."""
-        if MODE == "paper":
-            return self.balance_snapshot
-        return max(0.0, self.exchange.get_balance_usdt())
-
-async def handle_command(text: str, ctx: Context):
-    """Handle telegram commands."""
-    if text == "/status":
-        actual_balance = ctx.get_actual_balance()
-        equity_for_sizing = ctx.get_equity()
-        msg = (
-            f"🤖 <b>Bot Status</b>\n"
-            f"Mode: {MODE} ({'testnet' if BINANCE_TESTNET else 'mainnet'})\n"
-            f"Balance: {actual_balance:.2f} USDT\n"
-            f"Capital for sizing: {equity_for_sizing:.2f} USDT\n"
-            f"PnL Today: {ctx.state.pnl_today:.2f} USDT\n"
-            f"Target: +{DAILY_PROFIT_TARGET_USD:.0f} | Max Loss: -{MAX_DAILY_LOSS_USD:.0f}\n"
-            f"Status: {'🔴 PAUSED' if ctx.state.paused else '🟢 ACTIVE'}"
-        )
-        await send_message(msg)
-    elif text == "/pause":
-        ctx.state.paused = True
-        save_state(ctx.state)
-        await send_message("🔴 Bot paused. No new trades will be opened.")
-    elif text == "/resume":
-        ctx.state.paused = False
-        save_state(ctx.state)
-        await send_message("🟢 Bot resumed. Ready to trade!")
-
-async def trading_loop():
-    """Main trading loop orchestrator."""
-    _ensure_db()
-    ctx = Context()
-
-    # Startup message
-    mode_msg = f"🚀 Bot started in <b>{MODE}</b> mode on <b>{'Testnet' if BINANCE_TESTNET else 'MAINNET'}</b>"
-    capital_msg = f"💰 Capital cap: {CAPITAL_MAX_USDT:.0f} USDT | Daily target: +{DAILY_PROFIT_TARGET_USD:.0f} USD"
-    await send_message(f"{mode_msg}\n{capital_msg}")
-
-    # Get trading universe
-    symbols = ctx.exchange.get_usdt_perp_symbols(MIN_24H_VOLUME_USDT, MAX_SYMBOLS)
-    universe_msg = f"🎯 Universe: {', '.join(symbols[:5])}{'...' if len(symbols) > 5 else ''} ({len(symbols)} symbols)"
-    await send_message(universe_msg)
-
-    # Set leverage and margin mode for live trading
-    if MODE == "live":
-        # Initialize equity snapshot for live mode PnL tracking
-        ctx.initial_equity_snapshot = ctx.exchange.get_balance_usdt()
-        
-        log.warning(f"Setting leverage {LEVERAGE} and margin mode {MARGIN_MODE} for live trading")
-        for sym in symbols:
-            success_margin = ctx.exchange.set_margin_mode(sym, MARGIN_MODE)
-            success_leverage = ctx.exchange.set_leverage(sym, LEVERAGE)
-            if not (success_margin and success_leverage):
-                log.warning(f"Failed to set margin/leverage for {sym}")
-
-    # Start telegram command polling
-    async def commands_poller():
-        async def _handle(cmd: str):
-            await handle_command(cmd, ctx)
-        await poll_commands(_handle)
-
-    # Start command poller as concurrent task
-    asyncio.create_task(commands_poller())
-
-    # Main trading loop
-    while True:
-        try:
-            # Reset state if new day
-            ctx.state = reset_if_new_day(ctx.state)
-            
-            # Check if we can trade (not paused, within daily limits)
-            can_trade = can_open_new_trades(ctx.state)
-            
-            # Check if daily target reached and notify
-            if ctx.state.pnl_today >= DAILY_PROFIT_TARGET_USD:
-                if can_trade:  # First time reaching target
-                    await send_message(f"🎉 Daily profit target reached: +{ctx.state.pnl_today:.2f} USD! Stopping new trades.")
-                can_trade = False
-            elif ctx.state.pnl_today <= -MAX_DAILY_LOSS_USD:
-                if can_trade:  # First time hitting max loss
-                    await send_message(f"⚠️ Daily loss limit reached: {ctx.state.pnl_today:.2f} USD! Stopping new trades.")
-                can_trade = False
-
-            # Iterate through symbols
-            for sym in symbols:
-                try:
-                    # Fetch market data
-                    df = ctx.exchange.fetch_ohlcv_df(sym, timeframe=TIMEFRAME, limit=200)
-                    if df.empty or len(df) < 30:
-                        continue
-
-                    current_price = float(df["close"].iloc[-1])
-                    
-                    # Calculate position notional to check feasibility
-                    equity_for_sizing = ctx.get_equity()
-                    notional = equity_for_sizing * POSITION_SIZE_PERCENT
-                    
-                    # Check if trade is feasible (respects minQty)
-                    if not ctx.exchange.is_trade_feasible(sym, notional, current_price):
-                        continue
-
-                    # Get trading decision from strategy
-                    decision = decide_trade(df)
-                    signal = decision["signal"]
-                    
-                    # Skip if hold signal or can't trade
-                    if not can_trade or signal == "hold":
-                        continue
-
-                    # Open position
-                    side = signal  # "buy" or "sell"
-                    order = ctx.om.open_position_market(sym, side, POSITION_SIZE_PERCENT, price_hint=current_price)
-                    
-                    if order is None:
-                        continue  # Order was skipped (amount below minQty)
-
-                    # Calculate position amount for brackets
-                    amount_usd = equity_for_sizing * POSITION_SIZE_PERCENT
-                    position_amount = amount_usd / current_price
-
-                    if MODE == "live":
-                        # Place bracket orders (SL/TP) from strategy decision
-                        sl_price = decision["sl"]
-                        tp_price = decision["tp"]
-                        
-                        if sl_price > 0 and tp_price > 0:
-                            bracket_result = ctx.om.place_brackets(sym, side, position_amount, sl_price, tp_price)
-                            
-                            # Notify successful trade with brackets
-                            score = decision["score"]
-                            msg = (
-                                f"📈 <b>{sym}</b> {side.upper()} @ {current_price:.4f}\n"
-                                f"💰 Size: {amount_usd:.0f} USDT\n"
-                                f"🛡️ SL: {sl_price:.4f} | 🎯 TP: {tp_price:.4f}\n"
-                                f"🤖 AI Score: {score:.3f}"
-                            )
-                            await send_message(msg)
-                        
-                        # Update PnL tracking by snapshotting balance
-                        current_balance = ctx.get_actual_balance()
-                        pnl_delta = current_balance - ctx.balance_snapshot
-                        if abs(pnl_delta) > 0.01:  # Only update if meaningful change
-                            ctx.state = update_pnl(ctx.state, pnl_delta)
-                            ctx.balance_snapshot = current_balance
-                            
-                    else:
-                        # Paper mode: simulate quick exit for demo
-                        await asyncio.sleep(2)
-                        df2 = ctx.exchange.fetch_ohlcv_df(sym, timeframe=TIMEFRAME, limit=2)
-                        if df2.empty:
-                            continue
-                            
-                        exit_price = float(df2["close"].iloc[-1])
-                        gross_pnl = (exit_price - current_price) * (1 if side == "buy" else -1) * (amount_usd / current_price)
-                        fees = amount_usd * 0.0004  # Approximate round-trip fees
-                        net_pnl = gross_pnl - fees
-
-                        # Update paper trading balance and PnL
-                        ctx.balance_snapshot += net_pnl
-                        ctx.state = update_pnl(ctx.state, net_pnl)
-                        
-                        # Notify paper trade result
-                        direction = "📈" if net_pnl > 0 else "📉"
-                        msg = (
-                            f"{direction} <b>{sym}</b> {side.upper()}\n"
-                            f"Entry: {current_price:.4f} → Exit: {exit_price:.4f}\n"
-                            f"PnL: {net_pnl:.2f} USDT | Day: {ctx.state.pnl_today:.2f} USDT"
-                        )
-                        await send_message(msg)
-
-                    # Save balance snapshot
-                    save_balance(ctx.get_actual_balance())
-                    
-                    # Re-check if we can continue trading
-                    can_trade = can_open_new_trades(ctx.state)
-                    if not can_trade:
-                        break  # Stop iterating symbols if we hit limits
-                        
-                except Exception as e:
-                    log.warning(f"Error processing {sym}: {e}")
-                    continue
-
-            # Sleep between cycles
-            await asyncio.sleep(SLEEP_SECONDS_BETWEEN_CYCLES)
-            
-        except Exception as e:
-            log.exception(f"Main loop error: {e}")
-            await send_message(f"⚠️ Error in main loop: {str(e)}")
-            await asyncio.sleep(5)
-
-if __name__ == "__main__":
-    try:
-        asyncio.run(trading_loop())
-    except KeyboardInterrupt:
-        log.info("Bot stopped by user")
-    except Exception as e:
-        log.exception(f"Fatal error: {e}")
-=======
 import time
 
 from src.config import LOG_LEVEL
@@ -290,5 +34,4 @@
 
 if __name__ == "__main__":
     logger.info("Starting bot (demo run)")
-    run_once()
->>>>>>> 4912a2a1
+    run_once()