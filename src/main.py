--- conflicted
+++ resolved
@@ -4,12 +4,7 @@
 from src.config import (
     MODE, BINANCE_TESTNET, BINANCE_API_KEY, BINANCE_API_SECRET, STARTING_BALANCE_USDT,
     POSITION_SIZE_PERCENT, DAILY_PROFIT_TARGET_USD, MAX_DAILY_LOSS_USD, TIMEFRAME, MAX_SYMBOLS,
-<<<<<<< HEAD
-    MIN_24H_VOLUME_USDT, SLEEP_SECONDS_BETWEEN_CYCLES, LOG_LEVEL, LEVERAGE, MARGIN_MODE,
-    CAPITAL_MAX_USDT
-=======
     MIN_24H_VOLUME_USDT, SLEEP_SECONDS_BETWEEN_CYCLES, LOG_LEVEL, LEVERAGE, MARGIN_MODE, CAPITAL_MAX_USDT
->>>>>>> 520ce188
 )
 from src.exchange.binance_client import BinanceFuturesClient
 from src.strategy.strategy import decide_trade
@@ -33,15 +28,10 @@
 
     def get_equity(self) -> float:
         if MODE == "paper":
-<<<<<<< HEAD
-            return min(self.equity_usdt, CAPITAL_MAX_USDT)
-        return min(max(0.0, self.exchange.get_balance_usdt()), CAPITAL_MAX_USDT)
-=======
             return self.equity_usdt
         # Cap equity with CAPITAL_MAX_USDT for position sizing
         live_balance = max(0.0, self.exchange.get_balance_usdt())
         return min(live_balance, CAPITAL_MAX_USDT)
->>>>>>> 520ce188
 
 async def handle_command(text: str, ctx: Context):
     if text == "/status":
@@ -126,23 +116,6 @@
 
                 px = float(df["close"].iloc[-1])
                 
-<<<<<<< HEAD
-                # Use the new decide_trade function to get signal, sl, tp, and score
-                trade_decision = decide_trade(df)
-                sig = trade_decision["signal"]
-                score = trade_decision["score"]
-                
-                if not can_trade or sig == "hold":
-                    continue
-
-                # Check if trade is feasible (meets minQty requirements)
-                notional_usd = ctx.get_equity() * POSITION_SIZE_PERCENT
-                if not ctx.exchange.is_trade_feasible(sym, notional_usd, px):
-                    log.info(f"Skipping {sym}: trade below minQty (notional: {notional_usd:.2f} USD)")
-                    continue
-
-                side = "buy" if sig == "buy" else "sell"
-=======
                 # Use decide_trade to get signal, sl, tp, and score
                 trade_decision = decide_trade(df)
                 signal = trade_decision["signal"]
@@ -160,24 +133,12 @@
                     continue
 
                 side = "buy" if signal == "buy" else "sell"
->>>>>>> 520ce188
                 order = ctx.om.open_position_market(sym, side, POSITION_SIZE_PERCENT, price_hint=px)
                 
                 if order is None:
                     continue  # Skip if order couldn't be placed
 
                 if MODE == "live":
-<<<<<<< HEAD
-                    # Live mode: use SL/TP from strategy
-                    sl_price = trade_decision["sl"]
-                    tp_price = trade_decision["tp"]
-                    # Compute amount in base from equity and price
-                    amount = (ctx.get_equity() * POSITION_SIZE_PERCENT) / px
-                    # Place bracket orders
-                    ctx.om.place_brackets(sym, side, amount, sl_price, tp_price)
-                    
-                    await send_message(f"{sym} {side.upper()} @ {px:.2f} | SL {sl_price:.2f} | TP {tp_price:.2f} | Score: {score:.3f}")
-=======
                     # Use returned order amount or fallback to sizing for brackets
                     order_amount = float(order.get("amount", notional / px))
                     
@@ -188,7 +149,6 @@
                         await send_message(f"🔄 {sym} {side.upper()} @ {px:.4f} | SL {sl_price:.4f} | TP {tp_price:.4f} | Score: {score:.3f}")
                     else:
                         await send_message(f"🔄 {sym} {side.upper()} @ {px:.4f} (brackets failed)")
->>>>>>> 520ce188
                 else:
                     # Paper mode: keep current simulated quick exit logic
                     await asyncio.sleep(2)
@@ -204,11 +164,7 @@
                     ctx.equity_usdt += net_pnl
                     ctx.state = update_pnl(ctx.state, net_pnl)
                     
-<<<<<<< HEAD
-                    await send_message(f"{sym} {side.upper()} @ {px:.2f} -> exit {px2:.2f} | PnL: {net_pnl:.2f} USDT | PnL día: {ctx.state.pnl_today:.2f} | Score: {score:.3f}")
-=======
                     await send_message(f"📊 {sym} {side.upper()} @ {px:.4f} -> exit {px2:.4f} | PnL: {net_pnl:.2f} USDT | Day PnL: {ctx.state.pnl_today:.2f}")
->>>>>>> 520ce188
 
                 save_balance(ctx.get_equity())
                 can_trade = can_open_new_trades(ctx.state)
