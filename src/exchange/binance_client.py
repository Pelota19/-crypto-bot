--- conflicted
+++ resolved
@@ -126,8 +126,6 @@
             log.warning(f"fetch_balance failed: {e}")
             return 0.0
 
-<<<<<<< HEAD
-=======
     def set_sandbox_mode(self, enabled: bool = True):
         """Enable or disable sandbox/testnet mode."""
         self.exchange.set_sandbox_mode(enabled)
@@ -137,17 +135,11 @@
         """Load markets from exchange."""
         self.exchange.load_markets()
 
->>>>>>> f1464c92
     def market_order(self, symbol: str, side: str, amount: float, reduce_only: bool = False, price_hint: Optional[float] = None) -> Optional[Dict[str, Any]]:
         sym = self._normalize_symbol(symbol)
         adj = self.amount_adjust(sym, amount)
         if adj <= 0:
-<<<<<<< HEAD
-            log.warning(f"{sym}: computed amount {amount:.8f} is below min qty")
-            return None
-=======
             return None  # Return None when amount is below minQty instead of raising
->>>>>>> f1464c92
         params = {"reduceOnly": True} if reduce_only else {}
         try:
             return self.exchange.create_order(symbol=sym, type="market", side=side, amount=adj, params=params)
