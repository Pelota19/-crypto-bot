# =========================
#   CRYPTO SCALPING BOT
#   Binance Futuros (USDM) - TESTNET
#   IA-enabled Hybrid Strategy
# =========================

<<<<<<< HEAD
# --- Modo de operación ---
MODE=paper                 # "paper" o "live"

# --- Binance (solo testnet de futuros) ---
BINANCE_TESTNET=true       # true/false (habilita testnet)
BINANCE_API_KEY=
BINANCE_API_SECRET=

# --- Capital y riesgo ---
# Capital máximo para sizing (capping), balance real puede ser mayor
CAPITAL_MAX_USDT=2000.0
STARTING_BALANCE_USDT=2000.0
# 1 = 1% (se convierte internamente a 0.01). Valores <1 se interpretan como fracción directa.
POSITION_SIZE_PERCENT=1.0
# Meta diaria: al alcanzar +50 USD, se bloquean nuevas entradas
DAILY_PROFIT_TARGET_USD=50.0
MAX_DAILY_LOSS_USD=100.0

# --- Leverage/Margin (para LIVE en testnet) ---
LEVERAGE=5                    # Apalancamiento (1-125)
MARGIN_MODE=ISOLATED          # ISOLATED o CROSSED

# --- Universo y ciclo ---
TIMEFRAME=1m
MAX_SYMBOLS=10
MIN_24H_VOLUME_USDT=5000000
SLEEP_SECONDS_BETWEEN_CYCLES=5
DAILY_RESET_HOUR_UTC=0

# --- Telegram (canal principal de notificaciones) ---
TELEGRAM_TOKEN=
TELEGRAM_CHAT_ID=

# --- Logging y persistencia ---
# WARNING por defecto para reducir ruido en consola
LOG_LEVEL=WARNING
DATA_DIR=data
DB_PATH=data/crypto_bot.db
STATE_PATH=data/state.json
AI_MODEL_PATH=data/ai_model.json
=======
# --- Trading Mode ---
MODE=live                    # "paper" for simulation, "live" for real trading

# --- Binance Futures USDM API Configuration ---
BINANCE_TESTNET=true         # Use Binance testnet (recommended)
BINANCE_API_KEY=your_api_key_here
BINANCE_API_SECRET=your_api_secret_here

# --- Capital and Risk Management ---
CAPITAL_MAX_USDT=2000.0      # Maximum capital to use (caps position sizing)
STARTING_BALANCE_USDT=2000.0 # Starting balance for paper trading
# 1 = 1% (converted internally to 0.01). Values <1 interpreted as direct fraction.
POSITION_SIZE_PERCENT=1.0    # Position size as % of equity (1.0 = 1%)

# --- Daily Trading Targets ---
DAILY_PROFIT_TARGET_USD=50.0 # Stop new entries when daily profit reaches this
MAX_DAILY_LOSS_USD=100.0     # Stop new entries when daily loss reaches this

# --- Leverage/Margin (Live Mode Only) ---
LEVERAGE=5                   # Leverage multiplier (1-125)
MARGIN_MODE=ISOLATED         # ISOLATED or CROSSED

# --- Trading Universe ---
TIMEFRAME=1m                 # Candlestick timeframe
MAX_SYMBOLS=10               # Maximum number of symbols to trade
MIN_24H_VOLUME_USDT=5000000  # Minimum 24h volume to consider (5M USDT)

# --- Execution Parameters ---
SLEEP_SECONDS_BETWEEN_CYCLES=5 # Seconds between trading loops
DAILY_RESET_HOUR_UTC=0       # Hour (UTC) to reset daily counters

# --- Telegram Integration ---
TELEGRAM_TOKEN=your_telegram_bot_token_here
TELEGRAM_CHAT_ID=your_telegram_chat_id_here

# --- Logging and Data ---
LOG_LEVEL=WARNING            # DEBUG, INFO, WARNING, ERROR (WARNING for quiet console)
DATA_DIR=data                # Directory for persistent data
DB_PATH=data/crypto_bot.db   # SQLite database path
STATE_PATH=data/state.json   # Bot state file path
AI_MODEL_PATH=data/ai_model.json # AI scorer weights file path
>>>>>>> 95ece898
<|MERGE_RESOLUTION|>--- conflicted
+++ resolved
@@ -1,51 +1,8 @@
 # =========================
 #   CRYPTO SCALPING BOT
 #   Binance Futuros (USDM) - TESTNET
-#   IA-enabled Hybrid Strategy
 # =========================
 
-<<<<<<< HEAD
-# --- Modo de operación ---
-MODE=paper                 # "paper" o "live"
-
-# --- Binance (solo testnet de futuros) ---
-BINANCE_TESTNET=true       # true/false (habilita testnet)
-BINANCE_API_KEY=
-BINANCE_API_SECRET=
-
-# --- Capital y riesgo ---
-# Capital máximo para sizing (capping), balance real puede ser mayor
-CAPITAL_MAX_USDT=2000.0
-STARTING_BALANCE_USDT=2000.0
-# 1 = 1% (se convierte internamente a 0.01). Valores <1 se interpretan como fracción directa.
-POSITION_SIZE_PERCENT=1.0
-# Meta diaria: al alcanzar +50 USD, se bloquean nuevas entradas
-DAILY_PROFIT_TARGET_USD=50.0
-MAX_DAILY_LOSS_USD=100.0
-
-# --- Leverage/Margin (para LIVE en testnet) ---
-LEVERAGE=5                    # Apalancamiento (1-125)
-MARGIN_MODE=ISOLATED          # ISOLATED o CROSSED
-
-# --- Universo y ciclo ---
-TIMEFRAME=1m
-MAX_SYMBOLS=10
-MIN_24H_VOLUME_USDT=5000000
-SLEEP_SECONDS_BETWEEN_CYCLES=5
-DAILY_RESET_HOUR_UTC=0
-
-# --- Telegram (canal principal de notificaciones) ---
-TELEGRAM_TOKEN=
-TELEGRAM_CHAT_ID=
-
-# --- Logging y persistencia ---
-# WARNING por defecto para reducir ruido en consola
-LOG_LEVEL=WARNING
-DATA_DIR=data
-DB_PATH=data/crypto_bot.db
-STATE_PATH=data/state.json
-AI_MODEL_PATH=data/ai_model.json
-=======
 # --- Trading Mode ---
 MODE=live                    # "paper" for simulation, "live" for real trading
 
@@ -86,5 +43,4 @@
 DATA_DIR=data                # Directory for persistent data
 DB_PATH=data/crypto_bot.db   # SQLite database path
 STATE_PATH=data/state.json   # Bot state file path
-AI_MODEL_PATH=data/ai_model.json # AI scorer weights file path
->>>>>>> 95ece898
+AI_MODEL_PATH=data/ai_model.json # AI scorer weights file path