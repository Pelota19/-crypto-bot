# Crypto Scalping Bot

<<<<<<< HEAD
Advanced cryptocurrency scalping bot with AI-enabled strategy, dynamic risk management, and Telegram integration. Designed for **Binance Futures (USDM) testnet** with strict capital controls and daily profit targets.

## 🚀 Features

- **IA-Light Meta-Scorer**: Combines EMA9/21, RSI, VWAP deviation, ATR, and micro-trend analysis
- **Dynamic SL/TP**: ATR-based stop-loss and take-profit calculations
- **Capital Management**: Capped at 2000 USDT with 1% position sizing
- **Daily Targets**: 50 USD profit target with automatic entry blocking
- **Telegram Integration**: Primary interface for monitoring and control
- **Exchange Hardening**: Proper amount/price rounding, minQty validation
- **Risk Controls**: Leverage/margin setup, feasibility checks, reduce-only orders

## 📋 Requirements

- Python 3.10+
- Binance Futures (USDM) testnet account and API keys
- Telegram bot token and chat ID (recommended)

## 🛠️ Installation

1. **Clone the repository**:
   ```bash
   git clone https://github.com/Pelota19/crypto_bot.git
   cd crypto_bot
   ```

2. **Install dependencies**:
   ```bash
   pip install -r requirements.txt
   ```

3. **Configure environment**:
   ```bash
   cp .env.example .env
   # Edit .env with your configuration
   ```

4. **Set up Binance testnet**:
   - Go to https://testnet.binancefuture.com/
   - Create account and generate API keys
   - Add keys to `.env` file

5. **Set up Telegram bot** (optional but recommended):
   - Create bot via @BotFather on Telegram
   - Get your chat ID via @userinfobot
   - Add token and chat ID to `.env` file

## ⚙️ Configuration

Key environment variables in `.env`:

```bash
# Trading Mode
MODE=live                      # "paper" or "live"
BINANCE_TESTNET=true          # Always use testnet for safety

# API Keys
BINANCE_API_KEY=your_key_here
BINANCE_API_SECRET=your_secret_here

# Risk Management
CAPITAL_MAX_USDT=2000.0       # Maximum capital (hard cap)
POSITION_SIZE_PERCENT=1.0     # 1% position size
DAILY_PROFIT_TARGET_USD=50.0  # Daily profit target
MAX_DAILY_LOSS_USD=100.0      # Daily loss limit

# Telegram
TELEGRAM_TOKEN=your_bot_token
TELEGRAM_CHAT_ID=your_chat_id

# Logging
LOG_LEVEL=WARNING             # Quiet console logging
```

## 🚀 Running the Bot

**Start the bot**:
```bash
python -m src.main
```

The bot will:
1. Initialize and connect to Binance testnet
2. Set leverage and margin mode for symbols
3. Send startup message to Telegram
4. Begin trading loop with symbol analysis

## 📱 Telegram Commands

Control the bot via Telegram:

- `/status` - Show current equity, PnL, and bot status
- `/pause` - Pause trading (stops new entries)
- `/resume` - Resume trading

## 🧠 Strategy Overview

The bot uses a hybrid scalping strategy:

1. **Technical Indicators**:
   - EMA9/21 crossover for trend direction
   - RSI for momentum confirmation
   - VWAP deviation for mean reversion
   - ATR for volatility assessment

2. **AI Meta-Scorer**:
   - Combines normalized features into single score [-1,1]
   - Weights: momentum (1.2), RSI-centered (0.8), VWAP-dev (0.7), etc.
   - Persists learning to `data/ai_model.json`

3. **Risk Management**:
   - Dynamic SL: 0.35x ATR distance
   - Dynamic TP: 0.70x ATR distance
   - Position sizing: 1% of capped equity
   - Order validation: minQty and feasibility checks

## 🔧 Architecture

=======
Bot de trading automatizado para scalping en criptomonedas con **configuración dirigida por plan**. Actualmente configurado para operar en **Binance Futuros (USDM) testnet**, con gestión de riesgo avanzada, selección dinámica de universo y notificaciones por **Telegram**.

## 🚀 Características Principales

### Sistema de Configuración por Plan
- **Configuración YAML**: Plan de trading centralizado en `config/plan.yml`
- **Selección dinámica de universo**: Símbolos basados en liquidez y volumen
- **Guardrails de riesgo**: Límites automáticos de posición y pérdida diaria
- **Modo fallback**: Degradación automática de testnet a paper si faltan credenciales
- **CLI seguro**: Aplicación de configuración sin tocar secretos

### Trading y Gestión de Riesgo
- **Scalping conservador**: Timeframe 5m por defecto con EMA + RSI
- **Gestión de riesgo**: 0.5% tamaño de posición, 2% pérdida diaria máxima
- **Stop Loss/Take Profit**: 0.20%/0.40% configurables por plan
- **Apalancamiento**: 5x en modo aislado por defecto
- **Órdenes bracket**: SL/TP automáticos en modo live

### Integración y Monitoreo
- **Telegram avanzado**: Comandos extendidos (`/status`, `/plan`, `/refresh`)
- **Persistencia SQLite**: Historial de órdenes y balances
- **Logs estructurados**: Logging completo con rotación diaria
- **CI/CD**: Validación automática de configuración

## 📁 Estructura del Proyecto

```
.
├── config/
│   └── plan.yml                 # Configuración de trading centralizada
├── scripts/
│   ├── apply_profile.py         # CLI para aplicar plan a .env
│   └── run.sh
├── src/
│   ├── config/
│   │   └── plan_loader.py       # Carga y validación de planes
│   ├── risk/
│   │   ├── manager.py           # Cálculos SL/TP
│   │   └── guardrails.py        # Aplicación de límites de riesgo
│   ├── universe/
│   │   └── selector.py          # Selección dinámica de símbolos
│   ├── exchange/
│   │   └── binance_client.py    # Cliente de Binance Futures
│   ├── orders/
│   │   └── manager.py           # Gestión de órdenes y brackets
│   ├── persistence/
│   │   └── sqlite_store.py      # Almacenamiento de datos
│   ├── telegram/
│   │   └── console.py           # Interfaz de Telegram
│   └── main.py                  # Loop principal de trading
├── .github/workflows/
│   └── validate-profile.yml     # CI para validación de planes
├── test_plan_system.py          # Tests de validación completa
└── README.md
```

## 🛠️ Instalación y Configuración Rápida

### 1. Configuración del Entorno

```bash
# Crear y activar entorno virtual
python -m venv .venv
source .venv/bin/activate  # Windows: .venv\Scripts\activate

# Instalar dependencias
pip install --upgrade pip
pip install -r requirements.txt
```

### 2. Configuración con Plan (Recomendado)

```bash
# Aplicar configuración desde el plan
python scripts/apply_profile.py --dry-run    # Previsualizar cambios
python scripts/apply_profile.py --write      # Aplicar a .env

# Validar configuración
python validate_config.py

# Validar sistema completo
python test_plan_system.py
```

### 3. Configuración Manual de Secretos

Editar `.env` y agregar las credenciales:

```bash
# Binance Testnet (obligatorio para modo live)
BINANCE_API_KEY=tu_api_key_testnet
BINANCE_API_SECRET=tu_api_secret_testnet

# Telegram (opcional pero recomendado)
TELEGRAM_TOKEN=tu_bot_token
TELEGRAM_CHAT_ID=tu_chat_id
```

### 4. Ejecución

```bash
# Ejecutar bot
python -m src.main

# O usando script
bash scripts/run.sh
```

## 📋 Configuración del Plan (config/plan.yml)

El bot utiliza un sistema de configuración dirigida por plan que permite:

### Configuración de Riesgo
```yaml
risk:
  position_size_pct: 0.5          # 0.5% de equity por posición
  max_risk_per_trade_pct: 0.5     # Máximo 0.5% de riesgo por trade
  max_daily_loss_pct: 2.0         # Máximo 2% de pérdida diaria
  max_concurrent_positions: 3      # Máximo 3 posiciones simultáneas
  leverage: 5                      # Apalancamiento 5x
  margin_mode: "ISOLATED"          # Modo de margen aislado
```

### Selección Dinámica de Universo
```yaml
universe:
  mode: "dynamic"                  # Selección automática basada en liquidez
  dynamic_selector:
    min_quote_volume_24h_usdt: 300000000  # Mínimo 300M USDT volumen
    max_spread_bps: 2                     # Máximo 2 bps de spread
    max_symbols: 10                       # Máximo 10 símbolos
>>>>>>> 29e4ab14
```
src/
├── main.py              # Main orchestration loop
├── config.py            # Environment configuration
├── ai/
│   └── scorer.py        # AI meta-scorer implementation
├── strategy/
│   └── strategy.py      # Trading strategy logic
├── exchange/
│   └── binance_client.py # Exchange API wrapper
├── orders/
│   └── manager.py       # Order placement and management
├── telegram/
│   └── console.py       # Telegram interface
└── persistence/
    └── sqlite_store.py  # Data persistence
```

## ⚠️ Important Warnings

<<<<<<< HEAD
- **TESTNET ONLY**: This bot is configured for Binance testnet. Never use production API keys.
- **MinQty Handling**: The bot automatically skips orders below exchange minimum quantities.
- **Capital Limits**: All position sizing is capped at `CAPITAL_MAX_USDT` regardless of actual balance.
- **Daily Limits**: Trading stops when daily profit target (+50 USD) or max loss (-100 USD) is reached.

## 🔍 Monitoring

The bot provides comprehensive logging:

- **Console**: WARNING level (minimal noise)
- **Telegram**: All trades, PnL updates, status messages
- **Database**: Order history in SQLite
- **State**: Daily PnL and flags in JSON

## 🧪 Testing

Run basic validation:
```bash
python test_basic.py
```

**Test checklist**:
- [ ] Bot starts with `MODE=live` and `BINANCE_TESTNET=true`
- [ ] Sets leverage/margin for symbols
- [ ] Sends Telegram startup message
- [ ] Skips orders below minQty (no InvalidOrder exceptions)
- [ ] Stops new entries when +50 USD daily PnL reached

## 🤝 Development

To extend the bot:

1. **Strategy**: Modify `src/strategy/strategy.py` for new signals
2. **AI Scorer**: Update weights in `src/ai/scorer.py`
3. **Risk Management**: Adjust parameters in `src/config.py`
4. **Exchange**: Enhance `src/exchange/binance_client.py` for new order types

## 📊 Performance

The bot aims for:
- **Daily Target**: +50 USD profit
- **Risk Control**: Max -100 USD daily loss
- **Position Size**: 1% of equity per trade
- **Win Rate**: Optimized via AI meta-scorer
- **Execution**: Sub-second order placement

## 🐛 Troubleshooting

**Common issues**:

1. **Network errors**: Check internet and testnet connectivity
2. **API errors**: Verify API keys and permissions
3. **MinQty errors**: Bot should auto-skip, check logs
4. **Telegram silence**: Verify bot token and chat ID
5. **No trades**: Check daily limits and symbol volume filters

## 📄 License

MIT License - See LICENSE file for details.

---

**Disclaimer**: This software is for educational purposes. Cryptocurrency trading involves significant risk. Use at your own discretion and never risk more than you can afford to lose.
=======
### Stop Loss y Take Profit
```yaml
sl_tp:
  sl_pct: 0.20                     # Stop Loss 0.20%
  tp_pct: 0.40                     # Take Profit 0.40%
```

## 🎮 Comandos de Telegram

Comandos disponibles para control del bot:

- `/status` - Estado completo (equity, PnL, posiciones, plan activo)
- `/plan` - Información del plan de trading actual  
- `/pause` - Pausar nuevas entradas
- `/resume` - Reanudar trading
- `/refresh` - Forzar actualización del universo dinámico

## 🔧 Configuración Avanzada

### Modo de Fallback Automático

El bot automáticamente degrada de `live_testnet` a `paper` si faltan credenciales:

```
Plan mode is 'live_testnet' but API credentials are missing. 
Falling back to paper mode.
```

### Guardrails de Riesgo

Sistema automático que previene:
- Posiciones que excedan el tamaño máximo configurado
- Trading cuando se alcanza la pérdida diaria máxima  
- Más posiciones concurrentes del límite configurado

### Selección Dinámica de Símbolos

Criterios de filtrado automático:
- Volumen mínimo de 24h
- Spread máximo permitido
- Profundidad mínima de orderbook
- Volatilidad realizada mínima

## 🧪 Desarrollo y Testing

### Validación Completa
```bash
python test_plan_system.py        # Test completo del sistema
python validate_config.py         # Validación de configuración
python test_basic.py             # Tests básicos
```

### Desarrollo
```bash
# Linting y formateo
python -m ruff check .
python -m black .
python -m mypy src --ignore-missing-imports
```

## 📊 Compatibilidad y Migración

### Compatibilidad hacia atrás
- ✅ Funciona con y sin `plan.yml`
- ✅ Mantiene semántica existente de paper/live
- ✅ Variables de entorno existentes respetadas

### Migración desde versión anterior
1. El bot funciona sin cambios si no existe `plan.yml`
2. Para activar el sistema de plan: `python scripts/apply_profile.py --write`
3. Personalizar `config/plan.yml` según necesidades

## ⚡ Características de Seguridad

- **Separación de secretos**: Configuración operacional separada de credenciales
- **Defaults conservadores**: Configuración segura por defecto
- **Validación automática**: CI/CD que valida configuración en cada cambio
- **Modo papel automático**: Fallback seguro si faltan credenciales
- **Límites estrictos**: Guardrails que previenen trading riesgoso

## 📈 Roadmap y Extensibilidad

El bot está diseñado modularmente para incorporar:
- ✅ Gestión de riesgo avanzada
- ✅ Selección dinámica de universo  
- 🔄 Microestructura de mercado
- 🔄 Machine learning para parámetros dinámicos
- 🔄 Análisis de orderbook en tiempo real
- 🔄 Optimización automática de spreads
>>>>>>> 29e4ab14
<|MERGE_RESOLUTION|>--- conflicted
+++ resolved
@@ -1,125 +1,5 @@
 # Crypto Scalping Bot
 
-<<<<<<< HEAD
-Advanced cryptocurrency scalping bot with AI-enabled strategy, dynamic risk management, and Telegram integration. Designed for **Binance Futures (USDM) testnet** with strict capital controls and daily profit targets.
-
-## 🚀 Features
-
-- **IA-Light Meta-Scorer**: Combines EMA9/21, RSI, VWAP deviation, ATR, and micro-trend analysis
-- **Dynamic SL/TP**: ATR-based stop-loss and take-profit calculations
-- **Capital Management**: Capped at 2000 USDT with 1% position sizing
-- **Daily Targets**: 50 USD profit target with automatic entry blocking
-- **Telegram Integration**: Primary interface for monitoring and control
-- **Exchange Hardening**: Proper amount/price rounding, minQty validation
-- **Risk Controls**: Leverage/margin setup, feasibility checks, reduce-only orders
-
-## 📋 Requirements
-
-- Python 3.10+
-- Binance Futures (USDM) testnet account and API keys
-- Telegram bot token and chat ID (recommended)
-
-## 🛠️ Installation
-
-1. **Clone the repository**:
-   ```bash
-   git clone https://github.com/Pelota19/crypto_bot.git
-   cd crypto_bot
-   ```
-
-2. **Install dependencies**:
-   ```bash
-   pip install -r requirements.txt
-   ```
-
-3. **Configure environment**:
-   ```bash
-   cp .env.example .env
-   # Edit .env with your configuration
-   ```
-
-4. **Set up Binance testnet**:
-   - Go to https://testnet.binancefuture.com/
-   - Create account and generate API keys
-   - Add keys to `.env` file
-
-5. **Set up Telegram bot** (optional but recommended):
-   - Create bot via @BotFather on Telegram
-   - Get your chat ID via @userinfobot
-   - Add token and chat ID to `.env` file
-
-## ⚙️ Configuration
-
-Key environment variables in `.env`:
-
-```bash
-# Trading Mode
-MODE=live                      # "paper" or "live"
-BINANCE_TESTNET=true          # Always use testnet for safety
-
-# API Keys
-BINANCE_API_KEY=your_key_here
-BINANCE_API_SECRET=your_secret_here
-
-# Risk Management
-CAPITAL_MAX_USDT=2000.0       # Maximum capital (hard cap)
-POSITION_SIZE_PERCENT=1.0     # 1% position size
-DAILY_PROFIT_TARGET_USD=50.0  # Daily profit target
-MAX_DAILY_LOSS_USD=100.0      # Daily loss limit
-
-# Telegram
-TELEGRAM_TOKEN=your_bot_token
-TELEGRAM_CHAT_ID=your_chat_id
-
-# Logging
-LOG_LEVEL=WARNING             # Quiet console logging
-```
-
-## 🚀 Running the Bot
-
-**Start the bot**:
-```bash
-python -m src.main
-```
-
-The bot will:
-1. Initialize and connect to Binance testnet
-2. Set leverage and margin mode for symbols
-3. Send startup message to Telegram
-4. Begin trading loop with symbol analysis
-
-## 📱 Telegram Commands
-
-Control the bot via Telegram:
-
-- `/status` - Show current equity, PnL, and bot status
-- `/pause` - Pause trading (stops new entries)
-- `/resume` - Resume trading
-
-## 🧠 Strategy Overview
-
-The bot uses a hybrid scalping strategy:
-
-1. **Technical Indicators**:
-   - EMA9/21 crossover for trend direction
-   - RSI for momentum confirmation
-   - VWAP deviation for mean reversion
-   - ATR for volatility assessment
-
-2. **AI Meta-Scorer**:
-   - Combines normalized features into single score [-1,1]
-   - Weights: momentum (1.2), RSI-centered (0.8), VWAP-dev (0.7), etc.
-   - Persists learning to `data/ai_model.json`
-
-3. **Risk Management**:
-   - Dynamic SL: 0.35x ATR distance
-   - Dynamic TP: 0.70x ATR distance
-   - Position sizing: 1% of capped equity
-   - Order validation: minQty and feasibility checks
-
-## 🔧 Architecture
-
-=======
 Bot de trading automatizado para scalping en criptomonedas con **configuración dirigida por plan**. Actualmente configurado para operar en **Binance Futuros (USDM) testnet**, con gestión de riesgo avanzada, selección dinámica de universo y notificaciones por **Telegram**.
 
 ## 🚀 Características Principales
@@ -251,92 +131,8 @@
     min_quote_volume_24h_usdt: 300000000  # Mínimo 300M USDT volumen
     max_spread_bps: 2                     # Máximo 2 bps de spread
     max_symbols: 10                       # Máximo 10 símbolos
->>>>>>> 29e4ab14
-```
-src/
-├── main.py              # Main orchestration loop
-├── config.py            # Environment configuration
-├── ai/
-│   └── scorer.py        # AI meta-scorer implementation
-├── strategy/
-│   └── strategy.py      # Trading strategy logic
-├── exchange/
-│   └── binance_client.py # Exchange API wrapper
-├── orders/
-│   └── manager.py       # Order placement and management
-├── telegram/
-│   └── console.py       # Telegram interface
-└── persistence/
-    └── sqlite_store.py  # Data persistence
-```
-
-## ⚠️ Important Warnings
-
-<<<<<<< HEAD
-- **TESTNET ONLY**: This bot is configured for Binance testnet. Never use production API keys.
-- **MinQty Handling**: The bot automatically skips orders below exchange minimum quantities.
-- **Capital Limits**: All position sizing is capped at `CAPITAL_MAX_USDT` regardless of actual balance.
-- **Daily Limits**: Trading stops when daily profit target (+50 USD) or max loss (-100 USD) is reached.
-
-## 🔍 Monitoring
-
-The bot provides comprehensive logging:
-
-- **Console**: WARNING level (minimal noise)
-- **Telegram**: All trades, PnL updates, status messages
-- **Database**: Order history in SQLite
-- **State**: Daily PnL and flags in JSON
-
-## 🧪 Testing
-
-Run basic validation:
-```bash
-python test_basic.py
-```
-
-**Test checklist**:
-- [ ] Bot starts with `MODE=live` and `BINANCE_TESTNET=true`
-- [ ] Sets leverage/margin for symbols
-- [ ] Sends Telegram startup message
-- [ ] Skips orders below minQty (no InvalidOrder exceptions)
-- [ ] Stops new entries when +50 USD daily PnL reached
-
-## 🤝 Development
-
-To extend the bot:
-
-1. **Strategy**: Modify `src/strategy/strategy.py` for new signals
-2. **AI Scorer**: Update weights in `src/ai/scorer.py`
-3. **Risk Management**: Adjust parameters in `src/config.py`
-4. **Exchange**: Enhance `src/exchange/binance_client.py` for new order types
-
-## 📊 Performance
-
-The bot aims for:
-- **Daily Target**: +50 USD profit
-- **Risk Control**: Max -100 USD daily loss
-- **Position Size**: 1% of equity per trade
-- **Win Rate**: Optimized via AI meta-scorer
-- **Execution**: Sub-second order placement
-
-## 🐛 Troubleshooting
-
-**Common issues**:
-
-1. **Network errors**: Check internet and testnet connectivity
-2. **API errors**: Verify API keys and permissions
-3. **MinQty errors**: Bot should auto-skip, check logs
-4. **Telegram silence**: Verify bot token and chat ID
-5. **No trades**: Check daily limits and symbol volume filters
-
-## 📄 License
-
-MIT License - See LICENSE file for details.
-
----
-
-**Disclaimer**: This software is for educational purposes. Cryptocurrency trading involves significant risk. Use at your own discretion and never risk more than you can afford to lose.
-=======
+```
+
 ### Stop Loss y Take Profit
 ```yaml
 sl_tp:
@@ -425,5 +221,4 @@
 - 🔄 Microestructura de mercado
 - 🔄 Machine learning para parámetros dinámicos
 - 🔄 Análisis de orderbook en tiempo real
-- 🔄 Optimización automática de spreads
->>>>>>> 29e4ab14
+- 🔄 Optimización automática de spreads