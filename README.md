# crypto_bot (demo)

Este PR añade archivos faltantes mínimos para que el repositorio tenga un entrypoint y componentes básicos:

- src/config.py (config por defecto)
- src/ai/__init__.py
- src/orders/manager.py (manager de órdenes simulado)
- src/strategy.py (decisor que usa src/ai/scorer)
- src/main.py (entrypoint demo)

<<<<<<< HEAD
Objetivo: facilitar review y pruebas locales. Ninguna implementación conecta por defecto con APIs externas; todas son plantillas que el mantenedor deberá adaptar.
=======
- Scalping multipar con timeframe 1m (EMA + RSI como base).
- **Selección inteligente de pares**: Sistema de ranking top-K que selecciona los mejores símbolos basado en señales de estrategia y viabilidad de trading.
- Gestión de riesgo: tamaño de posición, Stop Loss (SL) y Take Profit (TP).
- Meta diaria (P&L) en USD: al alcanzarla, el bot detiene nuevas entradas hasta el siguiente día.
- Integración con Telegram como consola (/status, /pause, /resume).
- Arquitectura modular y lista para extender con técnicas más modernas e IA.

## Estructura

```
.
├─ .env.example
├─ .gitignore
├─ README.md
├─ requirements.txt
├─ scripts/
│  ├─ run.sh
│  ├─ run_testnet.sh
│  └─ select_pairs_smoke.py
└─ src/
   ├─ __init__.py
   ├─ main.py
   ├─ config.py
   ├─ state.py
   ├─ pair_selector.py
   ├─ exchange/
   │  └─ binance_client.py
   ├─ orders/
   │  └─ manager.py
   ├─ risk/
   │  └─ manager.py
   ├─ strategy/
   │  └─ strategy.py
   ├─ ai/
   │  └─ scorer.py
   └─ telegram/
      └─ console.py
```

## Requisitos

- Python 3.10+
- Cuenta de testnet de Binance Futuros (USDM) y claves API de testnet.
- Bot de Telegram y `chat_id`.

## Instalación

1) Crear y activar entorno virtual:
```bash
python -m venv .venv
source .venv/bin/activate  # Windows: .venv\Scripts\activate
```

2) Instalar dependencias:
```bash
pip install --upgrade pip
pip install -r requirements.txt
```

3) Configurar variables de entorno:
- Copiar `.env.example` a `.env` y completar con tus datos reales de testnet y Telegram.

4) Ejecutar:
```bash
bash scripts/run.sh
# o
python -m src.main
```

5) Probar selección de pares (opcional):
```bash
# Test sin conexión de red completa
bash scripts/run_testnet.sh

# Test de selección de pares (requiere API keys)
python scripts/select_pairs_smoke.py
```

## Uso por Telegram

Comandos disponibles:
- `/status`: muestra estado actual (P&L del día, objetivo, pausado/activo).
- `/pause`: pausa nuevas entradas.
- `/resume`: reanuda entradas (si no se alcanzó el P&L del día).

## Parámetros clave (desde .env)

### Trading básico:
- `MODE`: "paper" o "live".
- `STARTING_BALANCE_USDT`, `POSITION_SIZE_PERCENT`.
- `DAILY_PROFIT_TARGET_USD`, `MAX_DAILY_LOSS_USD`.
- `BINANCE_TESTNET`, `BINANCE_API_KEY`, `BINANCE_API_SECRET`.

### Selección de pares (nuevo):
- `TOP_K_SELECTION`: true/false - habilita selección inteligente de pares.
- `MAX_ACTIVE_SYMBOLS`: número máximo de símbolos para operar por ciclo (default: 5).
- `MIN_NOTIONAL_USD`: valor mínimo de posición en USD (default: 10.0).

## Desarrollo y Validación

Validar configuración:
```bash
python validate_config.py
```

Ejecutar tests:
```bash
python test_basic.py
# o
python -m pytest test_basic.py -v
```

Linting y formateo:
```bash
python -m ruff check .
python -m black .
python -m mypy src --ignore-missing-imports
```

## Notas

- Este bot inicia con una estrategia base (EMA + RSI) para 1m como punto de partida. Es modular para incorporar técnicas más modernas (microestructura, orderbook, IA de ajuste dinámico de parámetros).
- **Nueva funcionalidad**: Sistema de selección Top-K que prioriza los mejores pares basado en señales de estrategia y viabilidad de trading (minQty, minNotional, liquidez).
- En testnet de Binance Futuros (USDM), los pares típicos disponibles incluyen BTC/USDT y ETH/USDT. La disponibilidad de OCO/SL/TP puede variar; el gestor de órdenes abstrae y aplica la mejor aproximación soportada por la API.
- El bot incluye validación de configuración, tests básicos y manejo robusto de errores para mayor estabilidad.
>>>>>>> cf36c5e8
<|MERGE_RESOLUTION|>--- conflicted
+++ resolved
@@ -8,9 +8,6 @@
 - src/strategy.py (decisor que usa src/ai/scorer)
 - src/main.py (entrypoint demo)
 
-<<<<<<< HEAD
-Objetivo: facilitar review y pruebas locales. Ninguna implementación conecta por defecto con APIs externas; todas son plantillas que el mantenedor deberá adaptar.
-=======
 - Scalping multipar con timeframe 1m (EMA + RSI como base).
 - **Selección inteligente de pares**: Sistema de ranking top-K que selecciona los mejores símbolos basado en señales de estrategia y viabilidad de trading.
 - Gestión de riesgo: tamaño de posición, Stop Loss (SL) y Take Profit (TP).
@@ -135,5 +132,4 @@
 - Este bot inicia con una estrategia base (EMA + RSI) para 1m como punto de partida. Es modular para incorporar técnicas más modernas (microestructura, orderbook, IA de ajuste dinámico de parámetros).
 - **Nueva funcionalidad**: Sistema de selección Top-K que prioriza los mejores pares basado en señales de estrategia y viabilidad de trading (minQty, minNotional, liquidez).
 - En testnet de Binance Futuros (USDM), los pares típicos disponibles incluyen BTC/USDT y ETH/USDT. La disponibilidad de OCO/SL/TP puede variar; el gestor de órdenes abstrae y aplica la mejor aproximación soportada por la API.
-- El bot incluye validación de configuración, tests básicos y manejo robusto de errores para mayor estabilidad.
->>>>>>> cf36c5e8
+- El bot incluye validación de configuración, tests básicos y manejo robusto de errores para mayor estabilidad.