# Crypto Scalping Bot with AI Meta-Scorer

<<<<<<< HEAD
A modular crypto scalping bot that runs on **Binance Futures Testnet** by default, with comprehensive risk management, Telegram notifications, market analysis, and daily profit targets.

## Features

- **Exchange**: Binance Futures Testnet via CCXT with sandbox mode
- **Strategy**: EMA crossover + RSI confirmation for BUY signals
- **Risk Management**: Position sizing, max trades, daily drawdown protection
- **Daily Targets**: Automatic pause when profit target reached until next day
- **Telegram Notifications**: Real-time updates on orders, PnL, errors, and status
- **Market Analysis**: Basic indicators (EMA20/EMA50, ATR) with lightweight AI prediction
- **Structured Logging**: Rotating file logs with console output

## Project Structure

```
.
├── config/                 # Configuration modules
│   ├── __init__.py
│   └── settings.py        # Environment-based configuration
├── core/                  # Core bot logic
│   ├── __init__.py
│   ├── bot.py            # Main bot orchestration
│   └── risk_manager.py   # Risk management and position sizing
├── exchanges/             # Exchange implementations
│   ├── __init__.py
│   ├── factory.py        # Exchange factory
│   └── binance.py        # Binance Futures implementation
├── strategies/            # Trading strategies
│   ├── __init__.py
│   ├── factory.py        # Strategy factory
│   └── scalping_ema_rsi.py # EMA cross + RSI strategy
├── models/                # Analysis models
│   ├── __init__.py
│   └── analyzer.py       # Market analyzer with indicators
├── telegram/              # Telegram integration
│   ├── __init__.py
│   └── client.py         # Telegram notifications
├── utils/                 # Utilities
│   ├── __init__.py
│   └── logger.py         # Logging configuration
├── data/                  # Data storage (.gitkeep)
├── tests/                 # Test files
├── logs/                  # Runtime logs (created automatically)
├── main.py               # Entry point
├── requirements.txt      # Dependencies
├── .env.example         # Environment template
├── .gitignore           # Git ignore rules
└── README.md            # This file
```

## Requirements

- Python 3.8+
- Binance Futures Testnet account with API keys
- Telegram Bot Token and Chat ID (optional but recommended)

## Installation

1. **Clone the repository**
   ```bash
   git clone <repository-url>
   cd crypto_bot
   ```

2. **Create virtual environment**
   ```bash
   python -m venv .venv
   source .venv/bin/activate  # On Windows: .venv\Scripts\activate
   ```

3. **Install dependencies**
   ```bash
   pip install --upgrade pip
   pip install -r requirements.txt
   ```

4. **Configure environment**
   ```bash
   cp .env.example .env
   # Edit .env with your credentials
   ```

5. **Run the bot**
   ```bash
   python main.py
   ```

## Configuration

Edit `.env` file with your settings:

### Exchange Configuration
```env
EXCHANGE=binance
API_KEY=your_binance_testnet_api_key
API_SECRET=your_binance_testnet_secret
USE_TESTNET=True
```

### Trading Configuration
```env
DAILY_PROFIT_TARGET=30.0          # Daily profit target in USD
MAX_INVESTMENT=2000.0             # Maximum capital to use
TRADING_PAIRS=BTC/USDT,ETH/USDT   # Comma-separated trading pairs
STRATEGY=scalping_ema_rsi         # Strategy to use
```

### Risk Management
```env
MAX_RISK_PER_TRADE=1.0           # Max risk per trade (%)
MAX_OPEN_TRADES=5                # Maximum simultaneous positions
MAX_DAILY_DRAWDOWN=5.0           # Daily drawdown limit (%)
RISK_REWARD_RATIO=2.0            # Risk:reward ratio for TP
```

### Telegram Notifications
```env
TELEGRAM_BOT_TOKEN=your_bot_token
TELEGRAM_CHAT_ID=your_chat_id
```

## Strategy Details

### EMA Cross + RSI Strategy

**BUY Conditions (all must be met):**
- EMA20 crosses above EMA50
- Current price is above EMA100
- RSI crosses up from oversold (< 30)
- Volume is 20% above recent average

**Risk Management:**
- **Stop Loss**: Recent local low OR 1% below entry (whichever is tighter)
- **Take Profit**: Entry + (Risk × Risk:Reward Ratio)
- **Position Size**: Calculated based on risk per trade and stop loss distance

## Operation

### Daily Cycle
1. Bot monitors configured trading pairs every minute
2. Generates signals using EMA + RSI strategy
3. Places orders when risk management allows
4. Monitors stop loss and take profit orders
5. When daily target reached, pauses until midnight
6. At midnight, resets daily metrics and resumes

### Notifications
The bot sends Telegram messages for:
- Bot start/stop
- Order placements
- Stop loss/take profit hits
- Daily target reached
- Daily reset
- Errors and warnings

### Logging
- **Console**: INFO level messages
- **File**: `logs/crypto_bot.log` (DEBUG level, rotating)
- **Errors**: `logs/crypto_bot_error.log` (ERROR level, rotating)

## Testing

To test the bot safely:

1. **Use Testnet**: Ensure `USE_TESTNET=True` in your `.env`
2. **Small Amounts**: Start with low `MAX_INVESTMENT` and `DAILY_PROFIT_TARGET`
3. **Monitor Logs**: Watch the logs for any issues
4. **Telegram Setup**: Configure Telegram to receive real-time updates

## Safety Features

- **Testnet by Default**: Runs on Binance Futures Testnet to prevent real losses
- **Risk Limits**: Multiple layers of risk management
- **Daily Caps**: Automatic shutdown when targets/limits reached
- **Error Handling**: Comprehensive error handling with notifications
- **Position Limits**: Maximum number of simultaneous trades
- **Capital Protection**: Position sizing based on available capital

## Customization

### Adding New Strategies
1. Create new strategy class in `strategies/`
2. Implement `generate_signal()` method
3. Add to strategy factory

### Adding New Exchanges
1. Create exchange class in `exchanges/`
2. Implement required methods
3. Add to exchange factory

### Extending Analysis
1. Modify `models/analyzer.py` for new indicators
2. Update AI prediction logic as needed

## Troubleshooting

### Common Issues

1. **Import Errors**: Ensure you're running from the project root directory
2. **API Errors**: Verify your Binance Testnet credentials
3. **No Data**: Check if trading pairs are available on testnet
4. **Telegram Fails**: Verify bot token and chat ID

### Getting Help

Check the logs in `logs/` directory for detailed error messages. The bot logs all operations including API calls, signal generation, and order management.

## Disclaimer

This bot is for educational and testing purposes. Always:
- Test thoroughly on testnet before considering live trading
- Understand the risks involved in cryptocurrency trading
- Never invest more than you can afford to lose
- Monitor the bot's performance regularly

## License

This project is provided as-is for educational purposes.
=======
Modern scalping bot for cryptocurrency futures trading with lightweight AI scoring, risk management, and Telegram integration. Designed for **Binance Futures (USDM) testnet** with comprehensive position sizing, stop-loss/take-profit handling, and daily profit targets.

## 🚀 Features

- **AI-Assisted Scalping**: SimpleMetaScorer combines EMA, RSI, VWAP, ATR, and micro-trend features into a [-1,1] score
- **Capital Management**: Enforced capital cap of 2000 USDT for position sizing regardless of actual balance
- **Daily Profit Targets**: Stop opening new trades after +50 USD daily profit or maximum daily loss
- **Comprehensive Risk Management**: Dynamic SL/TP based on ATR with min/max bounds
- **Telegram Integration**: Real-time notifications and remote control (/status, /pause, /resume)
- **Exchange Integration**: Full Binance Futures support with testnet capability
- **Position Management**: Automatic bracket orders (SL/TP) as conditional reduceOnly orders
- **Logging Control**: Silent shell logs (WARNING level) with Telegram as primary reporting channel

## 📁 Structure

```
src/
├── config.py           # Centralized configuration with environment variables
├── ai/
│   └── scorer.py       # SimpleMetaScorer with persistent weights
├── strategy/
│   └── strategy.py     # Technical analysis and trade decision logic
├── exchange/
│   └── binance_client.py  # Binance Futures API wrapper with testnet support
├── orders/
│   └── manager.py      # Order execution and bracket placement
├── risk/
│   └── manager.py      # Position sizing and risk calculations
├── state.py            # Daily PnL tracking and bot state management
├── persistence/
│   └── sqlite_store.py # Trade and balance persistence
├── telegram/
│   └── console.py      # Telegram messaging and command handling
└── main.py             # Main orchestrator with asyncio event loop
```

## 📋 Requirements

- Python 3.8+
- Binance Futures testnet account with API credentials
- Telegram bot token (optional but recommended)

## 🛠 Installation

1. **Clone the repository**:
   ```bash
   git clone https://github.com/Pelota19/crypto_bot.git
   cd crypto_bot
   ```

2. **Install dependencies**:
   ```bash
   pip install -r requirements.txt
   ```

3. **Configure environment variables** (copy `.env.example` to `.env`):
   ```bash
   cp .env.example .env
   # Edit .env with your settings
   ```

4. **Set up Binance testnet**:
   - Go to [Binance Testnet](https://testnet.binancefuture.com)
   - Create API keys and add to `.env`

5. **Set up Telegram (optional)**:
   - Create a bot via @BotFather
   - Get your chat ID
   - Add credentials to `.env`

## ⚙️ Configuration (.env example)

```bash
# Trading Mode
MODE=paper                           # "paper" or "live" 
BINANCE_TESTNET=true                 # Use testnet (recommended)

# API Credentials
BINANCE_API_KEY=your_api_key
BINANCE_API_SECRET=your_api_secret

# Capital & Risk Management  
CAPITAL_MAX_USDT=2000.0             # Capital cap for position sizing
STARTING_BALANCE_USDT=2000.0        # Initial balance for paper trading
POSITION_SIZE_PERCENT=1.0           # 1% position size per trade
DAILY_PROFIT_TARGET_USD=50.0        # Stop after +50 USD daily profit
MAX_DAILY_LOSS_USD=100.0            # Stop after -100 USD daily loss

# Trading Parameters
LEVERAGE=5                          # Leverage for live trading
MARGIN_MODE=ISOLATED                # ISOLATED or CROSSED
TIMEFRAME=1m                        # Trading timeframe
MAX_SYMBOLS=10                      # Maximum symbols to trade
MIN_24H_VOLUME_USDT=5000000         # Minimum 24h volume filter

# Telegram Integration
TELEGRAM_TOKEN=your_bot_token
TELEGRAM_CHAT_ID=your_chat_id

# Logging & Data
LOG_LEVEL=WARNING                   # Shell log level (WARNING = quiet)
DATA_DIR=data                       # Data directory for persistence
```

## 🚀 Usage

**Start the bot**:
```bash
python src/main.py
```

**Telegram Commands**:
- `/status` - Show bot status, PnL, and settings
- `/pause` - Pause trading (stop opening new positions)
- `/resume` - Resume trading

## 🧪 Testing

**Validate configuration**:
```bash
python validate_config.py
```

**Run basic tests**:
```bash
python test_basic.py
```

**Test with testnet**:
1. Set `BINANCE_TESTNET=true` in `.env`
2. Use testnet API credentials
3. Start with `MODE=paper` for simulation
4. Progress to `MODE=live` on testnet for real orders

## 🎯 AI Meta-Scorer

The SimpleMetaScorer combines multiple technical indicators into a single score:

- **Momentum**: EMA9-EMA21 normalized by price
- **RSI Centered**: (RSI-50)/50 for mean reversion
- **VWAP Deviation**: Distance from VWAP in ATR units
- **ATR Regime**: Volatility normalization
- **Micro-trend**: Short-term price slope

Weights are persisted in JSON and can be adjusted over time for optimization.

## ⚠️ Risk Warnings

- **Testnet Only**: This bot is configured for Binance testnet by default
- **Capital Loss**: Trading involves significant risk of capital loss
- **Code Review**: Thoroughly review and test before live deployment  
- **API Security**: Keep API keys secure and use IP restrictions
- **Position Sizing**: Respect the capital cap and never risk more than you can afford to lose
- **Market Conditions**: Performance varies significantly with market conditions

## 📊 Strategy Details

**Entry Conditions**:
- AI scorer above +0.25 (buy) or below -0.25 (sell)
- EMA agreement: EMA9 > EMA21 + RSI > 50 for buy (opposite for sell)
- Trade feasibility check (minimum quantity requirements)

**Exit Conditions**:
- Dynamic SL/TP based on ATR (0.35x ATR for SL, 0.70x ATR for TP)
- Minimum 0.1% and maximum 1.2% for SL/TP distances
- Bracket orders placed as conditional reduceOnly orders

**Risk Management**:
- Position sizing capped at CAPITAL_MAX_USDT regardless of actual balance
- Daily profit/loss limits with automatic trading halt
- Per-trade position size as percentage of effective capital

## 🔧 Development

**Code quality tools**:
```bash
# Linting
python -m ruff check .

# Formatting  
python -m black .

# Type checking
python -m mypy src --ignore-missing-imports
```

## 📝 License

This project is for educational and testing purposes. Use at your own risk.

## 🤝 Contributing

1. Fork the repository
2. Create a feature branch
3. Make your changes
4. Test thoroughly on testnet
5. Submit a pull request

---

**⚠️ Important**: Always test on Binance testnet before considering any live deployment. This bot is provided as-is for educational purposes.
>>>>>>> 59a6d72f
<|MERGE_RESOLUTION|>--- conflicted
+++ resolved
@@ -1,225 +1,5 @@
 # Crypto Scalping Bot with AI Meta-Scorer
 
-<<<<<<< HEAD
-A modular crypto scalping bot that runs on **Binance Futures Testnet** by default, with comprehensive risk management, Telegram notifications, market analysis, and daily profit targets.
-
-## Features
-
-- **Exchange**: Binance Futures Testnet via CCXT with sandbox mode
-- **Strategy**: EMA crossover + RSI confirmation for BUY signals
-- **Risk Management**: Position sizing, max trades, daily drawdown protection
-- **Daily Targets**: Automatic pause when profit target reached until next day
-- **Telegram Notifications**: Real-time updates on orders, PnL, errors, and status
-- **Market Analysis**: Basic indicators (EMA20/EMA50, ATR) with lightweight AI prediction
-- **Structured Logging**: Rotating file logs with console output
-
-## Project Structure
-
-```
-.
-├── config/                 # Configuration modules
-│   ├── __init__.py
-│   └── settings.py        # Environment-based configuration
-├── core/                  # Core bot logic
-│   ├── __init__.py
-│   ├── bot.py            # Main bot orchestration
-│   └── risk_manager.py   # Risk management and position sizing
-├── exchanges/             # Exchange implementations
-│   ├── __init__.py
-│   ├── factory.py        # Exchange factory
-│   └── binance.py        # Binance Futures implementation
-├── strategies/            # Trading strategies
-│   ├── __init__.py
-│   ├── factory.py        # Strategy factory
-│   └── scalping_ema_rsi.py # EMA cross + RSI strategy
-├── models/                # Analysis models
-│   ├── __init__.py
-│   └── analyzer.py       # Market analyzer with indicators
-├── telegram/              # Telegram integration
-│   ├── __init__.py
-│   └── client.py         # Telegram notifications
-├── utils/                 # Utilities
-│   ├── __init__.py
-│   └── logger.py         # Logging configuration
-├── data/                  # Data storage (.gitkeep)
-├── tests/                 # Test files
-├── logs/                  # Runtime logs (created automatically)
-├── main.py               # Entry point
-├── requirements.txt      # Dependencies
-├── .env.example         # Environment template
-├── .gitignore           # Git ignore rules
-└── README.md            # This file
-```
-
-## Requirements
-
-- Python 3.8+
-- Binance Futures Testnet account with API keys
-- Telegram Bot Token and Chat ID (optional but recommended)
-
-## Installation
-
-1. **Clone the repository**
-   ```bash
-   git clone <repository-url>
-   cd crypto_bot
-   ```
-
-2. **Create virtual environment**
-   ```bash
-   python -m venv .venv
-   source .venv/bin/activate  # On Windows: .venv\Scripts\activate
-   ```
-
-3. **Install dependencies**
-   ```bash
-   pip install --upgrade pip
-   pip install -r requirements.txt
-   ```
-
-4. **Configure environment**
-   ```bash
-   cp .env.example .env
-   # Edit .env with your credentials
-   ```
-
-5. **Run the bot**
-   ```bash
-   python main.py
-   ```
-
-## Configuration
-
-Edit `.env` file with your settings:
-
-### Exchange Configuration
-```env
-EXCHANGE=binance
-API_KEY=your_binance_testnet_api_key
-API_SECRET=your_binance_testnet_secret
-USE_TESTNET=True
-```
-
-### Trading Configuration
-```env
-DAILY_PROFIT_TARGET=30.0          # Daily profit target in USD
-MAX_INVESTMENT=2000.0             # Maximum capital to use
-TRADING_PAIRS=BTC/USDT,ETH/USDT   # Comma-separated trading pairs
-STRATEGY=scalping_ema_rsi         # Strategy to use
-```
-
-### Risk Management
-```env
-MAX_RISK_PER_TRADE=1.0           # Max risk per trade (%)
-MAX_OPEN_TRADES=5                # Maximum simultaneous positions
-MAX_DAILY_DRAWDOWN=5.0           # Daily drawdown limit (%)
-RISK_REWARD_RATIO=2.0            # Risk:reward ratio for TP
-```
-
-### Telegram Notifications
-```env
-TELEGRAM_BOT_TOKEN=your_bot_token
-TELEGRAM_CHAT_ID=your_chat_id
-```
-
-## Strategy Details
-
-### EMA Cross + RSI Strategy
-
-**BUY Conditions (all must be met):**
-- EMA20 crosses above EMA50
-- Current price is above EMA100
-- RSI crosses up from oversold (< 30)
-- Volume is 20% above recent average
-
-**Risk Management:**
-- **Stop Loss**: Recent local low OR 1% below entry (whichever is tighter)
-- **Take Profit**: Entry + (Risk × Risk:Reward Ratio)
-- **Position Size**: Calculated based on risk per trade and stop loss distance
-
-## Operation
-
-### Daily Cycle
-1. Bot monitors configured trading pairs every minute
-2. Generates signals using EMA + RSI strategy
-3. Places orders when risk management allows
-4. Monitors stop loss and take profit orders
-5. When daily target reached, pauses until midnight
-6. At midnight, resets daily metrics and resumes
-
-### Notifications
-The bot sends Telegram messages for:
-- Bot start/stop
-- Order placements
-- Stop loss/take profit hits
-- Daily target reached
-- Daily reset
-- Errors and warnings
-
-### Logging
-- **Console**: INFO level messages
-- **File**: `logs/crypto_bot.log` (DEBUG level, rotating)
-- **Errors**: `logs/crypto_bot_error.log` (ERROR level, rotating)
-
-## Testing
-
-To test the bot safely:
-
-1. **Use Testnet**: Ensure `USE_TESTNET=True` in your `.env`
-2. **Small Amounts**: Start with low `MAX_INVESTMENT` and `DAILY_PROFIT_TARGET`
-3. **Monitor Logs**: Watch the logs for any issues
-4. **Telegram Setup**: Configure Telegram to receive real-time updates
-
-## Safety Features
-
-- **Testnet by Default**: Runs on Binance Futures Testnet to prevent real losses
-- **Risk Limits**: Multiple layers of risk management
-- **Daily Caps**: Automatic shutdown when targets/limits reached
-- **Error Handling**: Comprehensive error handling with notifications
-- **Position Limits**: Maximum number of simultaneous trades
-- **Capital Protection**: Position sizing based on available capital
-
-## Customization
-
-### Adding New Strategies
-1. Create new strategy class in `strategies/`
-2. Implement `generate_signal()` method
-3. Add to strategy factory
-
-### Adding New Exchanges
-1. Create exchange class in `exchanges/`
-2. Implement required methods
-3. Add to exchange factory
-
-### Extending Analysis
-1. Modify `models/analyzer.py` for new indicators
-2. Update AI prediction logic as needed
-
-## Troubleshooting
-
-### Common Issues
-
-1. **Import Errors**: Ensure you're running from the project root directory
-2. **API Errors**: Verify your Binance Testnet credentials
-3. **No Data**: Check if trading pairs are available on testnet
-4. **Telegram Fails**: Verify bot token and chat ID
-
-### Getting Help
-
-Check the logs in `logs/` directory for detailed error messages. The bot logs all operations including API calls, signal generation, and order management.
-
-## Disclaimer
-
-This bot is for educational and testing purposes. Always:
-- Test thoroughly on testnet before considering live trading
-- Understand the risks involved in cryptocurrency trading
-- Never invest more than you can afford to lose
-- Monitor the bot's performance regularly
-
-## License
-
-This project is provided as-is for educational purposes.
-=======
 Modern scalping bot for cryptocurrency futures trading with lightweight AI scoring, risk management, and Telegram integration. Designed for **Binance Futures (USDM) testnet** with comprehensive position sizing, stop-loss/take-profit handling, and daily profit targets.
 
 ## 🚀 Features
@@ -420,5 +200,4 @@
 
 ---
 
-**⚠️ Important**: Always test on Binance testnet before considering any live deployment. This bot is provided as-is for educational purposes.
->>>>>>> 59a6d72f
+**⚠️ Important**: Always test on Binance testnet before considering any live deployment. This bot is provided as-is for educational purposes.