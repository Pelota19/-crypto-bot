--- conflicted
+++ resolved
@@ -1,238 +1,3 @@
-<<<<<<< HEAD
-# AI-Assisted Crypto Scalping Bot
-
-A modern, AI-assisted cryptocurrency scalping bot designed for Binance Futures (USDM). Features lightweight AI meta-scoring, capital management, risk controls, and Telegram-based monitoring.
-
-## 🚀 Key Features
-
-- **AI-Assisted Trading**: Lightweight meta-scorer combines multiple technical indicators for enhanced decision making
-- **Modern Scalping Strategy**: EMA9/EMA21 crossovers, RSI(14), ATR(14), VWAP(30), and micro-trend analysis
-- **Capital Management**: Enforced 2000 USDT capital cap for position sizing, regardless of actual balance
-- **Daily Profit Targets**: Stops opening new trades after reaching +50 USD daily profit target
-- **Risk Management**: Dynamic SL/TP based on ATR, respects market minQty and stepSize constraints
-- **Testnet-First**: Designed for Binance Futures testnet with explicit mainnet warnings
-- **Telegram Integration**: Complete bot control and notifications via Telegram
-- **Quiet Operation**: LOG_LEVEL WARNING by default - Telegram is the primary interface
-
-## 📁 Project Structure
-
-```
-.
-├── src/
-│   ├── config.py              # Centralized configuration
-│   ├── main.py                # Main orchestrator with async loop
-│   ├── ai/
-│   │   └── scorer.py          # Lightweight AI meta-scorer
-│   ├── strategy/
-│   │   └── strategy.py        # Modern scalping strategy
-│   ├── exchange/
-│   │   └── binance_client.py  # Binance Futures API wrapper
-│   ├── orders/
-│   │   └── manager.py         # Order management with brackets
-│   ├── risk/
-│   │   └── manager.py         # Position sizing and risk controls
-│   ├── state.py               # Daily state management
-│   ├── persistence/
-│   │   └── sqlite_store.py    # Trade and balance persistence
-│   └── telegram/
-│       └── console.py         # Telegram bot interface
-├── .env.example               # Environment variables template
-├── requirements.txt           # Python dependencies
-└── README.md                  # This file
-```
-
-## 🛠️ Installation
-
-1. **Clone and setup environment:**
-```bash
-git clone https://github.com/Pelota19/crypto_bot.git
-cd crypto_bot
-python -m venv .venv
-source .venv/bin/activate  # Windows: .venv\Scripts\activate
-```
-
-2. **Install dependencies:**
-```bash
-python src/main.py
-```
-
-3. **Configure environment:**
-```bash
-cp .env.example .env
-# Edit .env with your configuration (see below)
-```
-
-4. **Run the bot:**
-```bash
-python -m src.main
-```
-
-## ⚙️ Configuration (.env file)
-
-```bash
-# =========================
-#   CRYPTO SCALPING BOT
-#   Binance Futures (USDM) - TESTNET
-# =========================
-
-# --- Mode ---
-MODE=paper                    # "paper" or "live"
-
-# --- Binance Futures Testnet ---
-BINANCE_TESTNET=true          # ALWAYS true for safety
-BINANCE_API_KEY=your_testnet_api_key
-BINANCE_API_SECRET=your_testnet_secret
-
-# --- Capital and Sizing ---
-CAPITAL_MAX_USDT=2000.0       # Maximum capital for position sizing
-STARTING_BALANCE_USDT=2000.0  # Starting balance for paper mode
-
-# --- Trading Parameters ---
-POSITION_SIZE_PERCENT=1.0     # 1% position size
-DAILY_PROFIT_TARGET_USD=50.0  # Stop trading after +50 USD profit
-MAX_DAILY_LOSS_USD=100.0      # Stop trading after -100 USD loss
-
-# --- Leverage/Margin (Live Mode Only) ---
-LEVERAGE=5                    # 1-125x leverage
-MARGIN_MODE=ISOLATED          # ISOLATED or CROSSED
-
-# --- Strategy Settings ---
-TIMEFRAME=1m                  # Trading timeframe
-MAX_SYMBOLS=10                # Maximum symbols to trade
-MIN_24H_VOLUME_USDT=5000000   # Minimum 24h volume filter
-
-# --- Telegram Bot ---
-TELEGRAM_TOKEN=your_bot_token
-TELEGRAM_CHAT_ID=your_chat_id
-
-# --- Logging ---
-LOG_LEVEL=WARNING             # Keep console quiet
-```
-
-## 🤖 AI Meta-Scorer
-
-The bot uses a lightweight AI system that combines multiple technical indicators:
-
-- **Momentum**: EMA9-EMA21 normalized difference
-- **RSI Centered**: (RSI-50)/50 for mean reversion signals  
-- **VWAP Deviation**: Price deviation from VWAP in ATR units
-- **ATR Regime**: Volatility regime detection
-- **Micro-trend**: Short-term price slope analysis
-
-The scorer outputs values from -1 to +1, with thresholds at ±0.25 for trade signals.
-
-## 📊 Trading Strategy
-
-### Entry Conditions
-- **Buy**: AI score ≥ +0.25 AND EMA9 > EMA21 AND RSI > 50
-- **Sell**: AI score ≤ -0.25 AND EMA9 < EMA21 AND RSI < 50
-
-### Risk Management
-- **Stop Loss**: 0.35x ATR with 0.1%-1.2% price limits
-- **Take Profit**: 0.70x ATR with 0.2%-2.4% price limits
-- **Position Sizing**: Capped at 2000 USDT regardless of actual balance
-- **Market Constraints**: Respects minQty, stepSize, and tickSize
-
-### Daily Controls
-- Stops new trades after +50 USD daily profit
-- Stops new trades after -100 USD daily loss
-- Resets at 00:00 UTC daily
-
-## 📱 Telegram Commands
-
-Once configured, control the bot via Telegram:
-
-- `/status` - View current status, balance, and daily PnL
-- `/pause` - Pause new trade entries
-- `/resume` - Resume trading (if within daily limits)
-
-## 🔧 Development & Testing
-
-**Validate configuration:**
-```bash
-python validate_config.py
-```
-
-**Run basic tests:**
-```bash
-python test_basic.py
-```
-
-**Code quality checks:**
-```bash
-# Linting
-python -m ruff check .
-
-# Formatting  
-python -m black .
-```
-
-## ⚠️ Safety & Warnings
-
-### Testnet First
-- **ALWAYS** test on Binance Futures testnet first
-- Set `BINANCE_TESTNET=true` in your .env file
-- Get testnet API keys from [Binance Testnet](https://testnet.binancefuture.com/)
-
-### Mainnet Usage
-- **NEVER** use mainnet without thorough testing
-- Requires explicit `BINANCE_TESTNET=false` AND `MODE=live`
-- Start with small capital amounts
-- Monitor closely for the first few hours
-
-### Risk Disclaimers
-- Cryptocurrency trading involves substantial risk
-- Past performance does not guarantee future results
-- Only trade with capital you can afford to lose
-- This software is provided "as-is" without warranties
-
-## 🏗️ Architecture Notes
-
-### Capital Management
-- Position sizing uses `min(actual_balance, CAPITAL_MAX_USDT)`
-- Prevents over-leveraging even with larger account balances
-- Daily PnL tracking via balance snapshots
-
-### Order Execution
-- Market orders with immediate SL/TP bracket placement
-- Respects exchange minQty/stepSize constraints
-- Graceful handling of rejected orders below minimum size
-
-### State Management
-- Persistent daily state with automatic UTC reset
-- SQLite storage for trades and balance history
-- Robust error handling and recovery
-
-## 📈 Performance Monitoring
-
-The bot tracks:
-- Individual trade PnL with fees
-- Daily cumulative PnL
-- Win/loss ratios (via SQLite logs)
-- Order execution statistics
-
-Access trade history via SQLite:
-```bash
-sqlite3 data/crypto_bot.db
-.tables
-SELECT * FROM orders ORDER BY ts DESC LIMIT 10;
-```
-
-## 🤝 Contributing
-
-1. Fork the repository
-2. Create a feature branch
-3. Test thoroughly on testnet
-4. Submit a pull request
-
-## 📄 License
-
-This project is open source. Use at your own risk.
-
----
-
-**Remember**: Always test on testnet first. Never risk more than you can afford to lose.
-=======
 # crypto_bot (demo)
 
 Este PR añade archivos faltantes mínimos para que el repositorio tenga un entrypoint y componentes básicos:
@@ -243,5 +8,4 @@
 - src/strategy.py (decisor que usa src/ai/scorer)
 - src/main.py (entrypoint demo)
 
-Objetivo: facilitar review y pruebas locales. Ninguna implementación conecta por defecto con APIs externas; todas son plantillas que el mantenedor deberá adaptar.
->>>>>>> 4912a2a1
+Objetivo: facilitar review y pruebas locales. Ninguna implementación conecta por defecto con APIs externas; todas son plantillas que el mantenedor deberá adaptar.