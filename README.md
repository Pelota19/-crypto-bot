--- conflicted
+++ resolved
@@ -1,45 +1,5 @@
-# Crypto Scalping Bot - IA-Enabled Strategy
-
-<<<<<<< HEAD
-Bot de trading automatizado para scalping en criptomonedas con estrategia híbrida moderna y meta-scorer basado en IA. Configurado para operar en **Binance Futuros (USDM) testnet** con gestión avanzada de riesgo, notificaciones por Telegram y límites de capital.
-
-## Características principales
-
-- **Estrategia híbrida moderna**: EMA9/21, RSI, ATR, VWAP deviation, micro-trend analysis
-- **Meta-scorer de IA ligero**: Combina features técnicas con pesos ajustables persistidos
-- **SL/TP dinámicos**: Basados en ATR para adaptarse a la volatilidad del mercado
-- **Gestión de capital**: Límite máximo de 2000 USDT para sizing, independiente del balance real
-- **Meta diaria**: Al alcanzar +50 USD de PnL, detiene nuevas entradas hasta el día siguiente
-- **Telegram como consola principal**: Logging reducido en shell, notificaciones por Telegram
-- **Validación de minQty**: Evita errores de InvalidOrder por tamaños mínimos de Binance
-- **Arquitectura modular**: Lista para extensiones avanzadas de microestructura e IA
-
-## Arquitectura del sistema
-
-```
-.
-├─ .env.example              # Configuración de ejemplo con todas las variables
-├─ README.md                 # Esta documentación
-├─ requirements.txt          # Dependencias Python
-├─ data/                     # Directorio de persistencia (creado automáticamente)
-│  ├─ crypto_bot.db         # Base de datos SQLite para órdenes
-│  ├─ state.json            # Estado del bot (PnL diario, etc.)
-│  └─ ai_model.json         # Pesos del meta-scorer IA
-└─ src/
-   ├─ main.py               # Orquestador principal
-   ├─ config.py             # Configuración desde variables de entorno
-   ├─ ai/
-   │  └─ scorer.py          # SimpleMetaScorer con persistencia
-   ├─ strategy/
-   │  └─ strategy.py        # Estrategia híbrida con features avanzadas
-   ├─ exchange/
-   │  └─ binance_client.py  # Cliente mejorado con normalización y validaciones
-   ├─ orders/
-   │  └─ manager.py         # Gestor de órdenes con brackets automáticos
-   └─ telegram/
-      └─ console.py         # Interfaz Telegram (/status, /pause, /resume)
-```
-=======
+# Crypto Scalping Bot
+
 Advanced cryptocurrency scalping bot with AI-enabled strategy, dynamic risk management, and Telegram integration. Designed for **Binance Futures (USDM) testnet** with strict capital controls and daily profit targets.
 
 ## 🚀 Features
@@ -57,38 +17,20 @@
 - Python 3.10+
 - Binance Futures (USDM) testnet account and API keys
 - Telegram bot token and chat ID (recommended)
->>>>>>> 95ece898
 
 ## 🛠️ Installation
 
-<<<<<<< HEAD
-- Python 3.10+
-- Cuenta de testnet de Binance Futuros (USDM) y claves API de testnet
-- Bot de Telegram y `chat_id` (opcional pero recomendado)
-=======
 1. **Clone the repository**:
    ```bash
    git clone https://github.com/Pelota19/crypto_bot.git
    cd crypto_bot
    ```
->>>>>>> 95ece898
 
 2. **Install dependencies**:
    ```bash
    pip install -r requirements.txt
    ```
 
-<<<<<<< HEAD
-1. **Clonar y configurar entorno**:
-```bash
-git clone <repository>
-cd crypto_bot
-python -m venv .venv
-source .venv/bin/activate  # Windows: .venv\Scripts\activate
-```
-
-2. **Instalar dependencias**:
-=======
 3. **Configure environment**:
    ```bash
    cp .env.example .env
@@ -109,7 +51,6 @@
 
 Key environment variables in `.env`:
 
->>>>>>> 95ece898
 ```bash
 # Trading Mode
 MODE=live                      # "paper" or "live"
@@ -133,95 +74,13 @@
 LOG_LEVEL=WARNING             # Quiet console logging
 ```
 
-<<<<<<< HEAD
-3. **Configurar variables de entorno**:
-```bash
-cp .env.example .env
-# Editar .env con tus claves de testnet y datos de Telegram
-```
-
-4. **Ejecutar el bot**:
-=======
 ## 🚀 Running the Bot
 
 **Start the bot**:
->>>>>>> 95ece898
 ```bash
 python -m src.main
 ```
 
-<<<<<<< HEAD
-## Configuración (.env)
-
-### Variables esenciales:
-
-- `MODE`: `"paper"` (simulación) o `"live"` (real en testnet)
-- `BINANCE_TESTNET`: `true` para usar testnet (recomendado)
-- `BINANCE_API_KEY` / `BINANCE_API_SECRET`: Claves de testnet
-- `CAPITAL_MAX_USDT`: `2000.0` (límite máximo para sizing)
-- `DAILY_PROFIT_TARGET_USD`: `50.0` (meta diaria en USD)
-- `POSITION_SIZE_PERCENT`: `1.0` (1% del capital por trade)
-
-### Telegram (recomendado):
-
-- `TELEGRAM_TOKEN`: Token del bot de Telegram
-- `TELEGRAM_CHAT_ID`: ID del chat para notificaciones
-
-### Avanzadas:
-
-- `LOG_LEVEL`: `WARNING` (reduce ruido en consola)
-- `LEVERAGE`: `5` (apalancamiento para modo live)
-- `MARGIN_MODE`: `ISOLATED` o `CROSSED`
-
-## Uso por Telegram
-
-El bot envía notificaciones automáticas y acepta comandos:
-
-- `/status`: Estado actual (equity, PnL del día, meta, pausas)
-- `/pause`: Pausa nuevas entradas
-- `/resume`: Reanuda operaciones (si no se alcanzó la meta diaria)
-
-Ejemplos de notificaciones:
-```
-🤖 Bot iniciado en testnet.
-Universo: BTC/USDT, ETH/USDT, BNB/USDT...
-🎯 BTC/USDT BUY @ 43250.00 | Score: 0.342 | SL 43100.00 | TP 43450.00
-```
-
-## Cómo funciona la estrategia
-
-### Features técnicas analizadas:
-1. **Momentum**: EMA9-EMA21 normalizado
-2. **RSI centrado**: (RSI-50)/50 para detectar sobrecompra/sobreventa
-3. **VWAP deviation**: Desviación del precio respecto a VWAP en ATRs
-4. **ATR regime**: Penaliza volatilidad excesiva
-5. **Micro-trend**: Pendiente de precio a corto plazo
-
-### Meta-scorer IA:
-- Combina las features con pesos ajustables
-- Persiste learning en `data/ai_model.json`
-- Genera score [-1,1] para decisiones de entrada
-- Stub preparado para aprendizaje online futuro
-
-### SL/TP dinámicos:
-- Basados en ATR actual del símbolo
-- SL: ~0.35x ATR, TP: ~0.70x ATR
-- Límites mínimos/máximos para evitar extremos
-
-## Gestión de riesgo
-
-- **Capital cap**: Máximo 2000 USDT para sizing (configurable)
-- **Meta diaria**: +50 USD → bloquea nuevas entradas hasta mañana
-- **Loss diario**: -100 USD → protección adicional
-- **minQty validation**: Evita errores de Binance por tamaños pequeños
-- **Testnet por defecto**: Operación segura para pruebas
-
-## Desarrollo y testing
-
-**Validar configuración**:
-```bash
-python validate_config.py
-=======
 The bot will:
 1. Initialize and connect to Binance testnet
 2. Set leverage and margin mode for symbols
@@ -259,7 +118,6 @@
 
 ## 🔧 Architecture
 
->>>>>>> 95ece898
 ```
 src/
 ├── main.py              # Main orchestration loop
@@ -280,9 +138,6 @@
 
 ## ⚠️ Important Warnings
 
-<<<<<<< HEAD
-**Ejecutar tests básicos**:
-=======
 - **TESTNET ONLY**: This bot is configured for Binance testnet. Never use production API keys.
 - **MinQty Handling**: The bot automatically skips orders below exchange minimum quantities.
 - **Capital Limits**: All position sizing is capped at `CAPITAL_MAX_USDT` regardless of actual balance.
@@ -300,43 +155,10 @@
 ## 🧪 Testing
 
 Run basic validation:
->>>>>>> 95ece898
 ```bash
 python test_basic.py
 ```
 
-<<<<<<< HEAD
-**Linting y formateo**:
-```bash
-python -m ruff check .
-python -m black .
-```
-
-## Notas importantes
-
-### Sobre testnet y minQty:
-- En testnet, algunos símbolos pueden tener requirements de `minQty` más estrictos
-- El bot valida automáticamente si un trade es viable antes de enviarlo
-- Si el tamaño calculado es menor a `minQty`, omite la orden y continúa
-
-### Sobre el meta-scorer IA:
-- Versión actual es un "IA ligero" con pesos fijos pero persistidos
-- Preparado para futuras mejoras con aprendizaje online
-- Los pesos se pueden ajustar manualmente en `data/ai_model.json`
-
-### Sobre Telegram vs consola:
-- Por defecto `LOG_LEVEL=WARNING` para reducir spam en shell
-- Telegram es el canal principal de monitoreo y control
-- Todos los trades y eventos importantes se notifican por Telegram
-
-### Extensibilidad:
-- Arquitectura modular preparada para:
-  - Features adicionales de microestructura
-  - Orderbook analysis
-  - ML models más avanzados
-  - Multiple timeframes
-  - Portfolio optimization
-=======
 **Test checklist**:
 - [ ] Bot starts with `MODE=live` and `BINANCE_TESTNET=true`
 - [ ] Sets leverage/margin for symbols
@@ -378,5 +200,4 @@
 
 ---
 
-**Disclaimer**: This software is for educational purposes. Cryptocurrency trading involves significant risk. Use at your own discretion and never risk more than you can afford to lose.
->>>>>>> 95ece898
+**Disclaimer**: This software is for educational purposes. Cryptocurrency trading involves significant risk. Use at your own discretion and never risk more than you can afford to lose.