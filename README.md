--- conflicted
+++ resolved
@@ -1,126 +1,3 @@
-<<<<<<< HEAD
-# Crypto Scalping Bot with AI Meta-Scorer
-
-Modern scalping bot for cryptocurrency futures trading with lightweight AI scoring, risk management, and Telegram integration. Designed for **Binance Futures (USDM) testnet** with comprehensive position sizing, stop-loss/take-profit handling, and daily profit targets.
-
-## 🚀 Features
-
-- **AI-Assisted Scalping**: SimpleMetaScorer combines EMA, RSI, VWAP, ATR, and micro-trend features into a [-1,1] score
-- **Capital Management**: Enforced capital cap of 2000 USDT for position sizing regardless of actual balance
-- **Daily Profit Targets**: Stop opening new trades after +50 USD daily profit or maximum daily loss
-- **Comprehensive Risk Management**: Dynamic SL/TP based on ATR with min/max bounds
-- **Telegram Integration**: Real-time notifications and remote control (/status, /pause, /resume)
-- **Exchange Integration**: Full Binance Futures support with testnet capability
-- **Position Management**: Automatic bracket orders (SL/TP) as conditional reduceOnly orders
-- **Logging Control**: Silent shell logs (WARNING level) with Telegram as primary reporting channel
-
-## 📁 Structure
-
-```
-src/
-├── config.py           # Centralized configuration with environment variables
-├── ai/
-│   └── scorer.py       # SimpleMetaScorer with persistent weights
-├── strategy/
-│   └── strategy.py     # Technical analysis and trade decision logic
-├── exchange/
-│   └── binance_client.py  # Binance Futures API wrapper with testnet support
-├── orders/
-│   └── manager.py      # Order execution and bracket placement
-├── risk/
-│   └── manager.py      # Position sizing and risk calculations
-├── state.py            # Daily PnL tracking and bot state management
-├── persistence/
-│   └── sqlite_store.py # Trade and balance persistence
-├── telegram/
-│   └── console.py      # Telegram messaging and command handling
-└── main.py             # Main orchestrator with asyncio event loop
-```
-
-## 📋 Requirements
-
-- Python 3.8+
-- Binance Futures testnet account with API credentials
-- Telegram bot token (optional but recommended)
-
-## 🛠 Installation
-
-1. **Clone the repository**:
-   ```bash
-   git clone https://github.com/Pelota19/crypto_bot.git
-   cd crypto_bot
-   ```
-
-2. **Install dependencies**:
-   ```bash
-   pip install -r requirements.txt
-   ```
-
-3. **Configure environment variables** (copy `.env.example` to `.env`):
-   ```bash
-   cp .env.example .env
-   # Edit .env with your settings
-   ```
-
-4. **Set up Binance testnet**:
-   - Go to [Binance Testnet](https://testnet.binancefuture.com)
-   - Create API keys and add to `.env`
-
-5. **Set up Telegram (optional)**:
-   - Create a bot via @BotFather
-   - Get your chat ID
-   - Add credentials to `.env`
-
-## ⚙️ Configuration (.env example)
-
-```bash
-# Trading Mode
-MODE=paper                           # "paper" or "live" 
-BINANCE_TESTNET=true                 # Use testnet (recommended)
-
-# API Credentials
-BINANCE_API_KEY=your_api_key
-BINANCE_API_SECRET=your_api_secret
-
-# Capital & Risk Management  
-CAPITAL_MAX_USDT=2000.0             # Capital cap for position sizing
-STARTING_BALANCE_USDT=2000.0        # Initial balance for paper trading
-POSITION_SIZE_PERCENT=1.0           # 1% position size per trade
-DAILY_PROFIT_TARGET_USD=50.0        # Stop after +50 USD daily profit
-MAX_DAILY_LOSS_USD=100.0            # Stop after -100 USD daily loss
-
-# Trading Parameters
-LEVERAGE=5                          # Leverage for live trading
-MARGIN_MODE=ISOLATED                # ISOLATED or CROSSED
-TIMEFRAME=1m                        # Trading timeframe
-MAX_SYMBOLS=10                      # Maximum symbols to trade
-MIN_24H_VOLUME_USDT=5000000         # Minimum 24h volume filter
-
-# Telegram Integration
-TELEGRAM_TOKEN=your_bot_token
-TELEGRAM_CHAT_ID=your_chat_id
-
-# Logging & Data
-LOG_LEVEL=WARNING                   # Shell log level (WARNING = quiet)
-DATA_DIR=data                       # Data directory for persistence
-```
-
-## 🚀 Usage
-
-**Start the bot**:
-```bash
-python src/main.py
-```
-
-**Telegram Commands**:
-- `/status` - Show bot status, PnL, and settings
-- `/pause` - Pause trading (stop opening new positions)
-- `/resume` - Resume trading
-
-## 🧪 Testing
-
-**Validate configuration**:
-=======
 # AI-Assisted Crypto Scalping Bot
 
 A modern, AI-assisted cryptocurrency scalping bot designed for Binance Futures (USDM). Features lightweight AI meta-scoring, capital management, risk controls, and Telegram-based monitoring.
@@ -175,8 +52,7 @@
 
 2. **Install dependencies:**
 ```bash
-pip install --upgrade pip
-pip install -r requirements.txt
+python src/main.py
 ```
 
 3. **Configure environment:**
@@ -272,87 +148,22 @@
 ## 🔧 Development & Testing
 
 **Validate configuration:**
->>>>>>> f1464c92
 ```bash
 python validate_config.py
 ```
 
-<<<<<<< HEAD
-**Run basic tests**:
-=======
 **Run basic tests:**
->>>>>>> f1464c92
 ```bash
 python test_basic.py
 ```
 
-<<<<<<< HEAD
-**Test with testnet**:
-1. Set `BINANCE_TESTNET=true` in `.env`
-2. Use testnet API credentials
-3. Start with `MODE=paper` for simulation
-4. Progress to `MODE=live` on testnet for real orders
-
-## 🎯 AI Meta-Scorer
-
-The SimpleMetaScorer combines multiple technical indicators into a single score:
-
-- **Momentum**: EMA9-EMA21 normalized by price
-- **RSI Centered**: (RSI-50)/50 for mean reversion
-- **VWAP Deviation**: Distance from VWAP in ATR units
-- **ATR Regime**: Volatility normalization
-- **Micro-trend**: Short-term price slope
-
-Weights are persisted in JSON and can be adjusted over time for optimization.
-
-## ⚠️ Risk Warnings
-
-- **Testnet Only**: This bot is configured for Binance testnet by default
-- **Capital Loss**: Trading involves significant risk of capital loss
-- **Code Review**: Thoroughly review and test before live deployment  
-- **API Security**: Keep API keys secure and use IP restrictions
-- **Position Sizing**: Respect the capital cap and never risk more than you can afford to lose
-- **Market Conditions**: Performance varies significantly with market conditions
-
-## 📊 Strategy Details
-
-**Entry Conditions**:
-- AI scorer above +0.25 (buy) or below -0.25 (sell)
-- EMA agreement: EMA9 > EMA21 + RSI > 50 for buy (opposite for sell)
-- Trade feasibility check (minimum quantity requirements)
-
-**Exit Conditions**:
-- Dynamic SL/TP based on ATR (0.35x ATR for SL, 0.70x ATR for TP)
-- Minimum 0.1% and maximum 1.2% for SL/TP distances
-- Bracket orders placed as conditional reduceOnly orders
-
-**Risk Management**:
-- Position sizing capped at CAPITAL_MAX_USDT regardless of actual balance
-- Daily profit/loss limits with automatic trading halt
-- Per-trade position size as percentage of effective capital
-
-## 🔧 Development
-
-**Code quality tools**:
-=======
 **Code quality checks:**
->>>>>>> f1464c92
 ```bash
 # Linting
 python -m ruff check .
 
 # Formatting  
 python -m black .
-<<<<<<< HEAD
-
-# Type checking
-python -m mypy src --ignore-missing-imports
-```
-
-## 📝 License
-
-This project is for educational and testing purposes. Use at your own risk.
-=======
 ```
 
 ## ⚠️ Safety & Warnings
@@ -405,21 +216,11 @@
 .tables
 SELECT * FROM orders ORDER BY ts DESC LIMIT 10;
 ```
->>>>>>> f1464c92
 
 ## 🤝 Contributing
 
 1. Fork the repository
 2. Create a feature branch
-<<<<<<< HEAD
-3. Make your changes
-4. Test thoroughly on testnet
-5. Submit a pull request
-
----
-
-**⚠️ Important**: Always test on Binance testnet before considering any live deployment. This bot is provided as-is for educational purposes.
-=======
 3. Test thoroughly on testnet
 4. Submit a pull request
 
@@ -429,5 +230,4 @@
 
 ---
 
-**Remember**: Always test on testnet first. Never risk more than you can afford to lose.
->>>>>>> f1464c92
+**Remember**: Always test on testnet first. Never risk more than you can afford to lose.